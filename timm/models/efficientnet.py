""" The EfficientNet Family in PyTorch

An implementation of EfficienNet that covers variety of related models with efficient architectures:

* EfficientNet-V2
  - `EfficientNetV2: Smaller Models and Faster Training` - https://arxiv.org/abs/2104.00298

* EfficientNet (B0-B8, L2 + Tensorflow pretrained AutoAug/RandAug/AdvProp/NoisyStudent weight ports)
  - EfficientNet: Rethinking Model Scaling for CNNs - https://arxiv.org/abs/1905.11946
  - CondConv: Conditionally Parameterized Convolutions for Efficient Inference - https://arxiv.org/abs/1904.04971
  - Adversarial Examples Improve Image Recognition - https://arxiv.org/abs/1911.09665
  - Self-training with Noisy Student improves ImageNet classification - https://arxiv.org/abs/1911.04252

* MixNet (Small, Medium, and Large)
  - MixConv: Mixed Depthwise Convolutional Kernels - https://arxiv.org/abs/1907.09595

* MNasNet B1, A1 (SE), Small
  - MnasNet: Platform-Aware Neural Architecture Search for Mobile - https://arxiv.org/abs/1807.11626

* FBNet-C
  - FBNet: Hardware-Aware Efficient ConvNet Design via Differentiable NAS - https://arxiv.org/abs/1812.03443

* Single-Path NAS Pixel1
  - Single-Path NAS: Designing Hardware-Efficient ConvNets - https://arxiv.org/abs/1904.02877

* TinyNet
    - Model Rubik's Cube: Twisting Resolution, Depth and Width for TinyNets - https://arxiv.org/abs/2010.14819
    - Definitions & weights borrowed from https://github.com/huawei-noah/CV-Backbones/tree/master/tinynet_pytorch

* And likely more...

The majority of the above models (EfficientNet*, MixNet, MnasNet) and original weights were made available
by Mingxing Tan, Quoc Le, and other members of their Google Brain team. Thanks for consistently releasing
the models and weights open source!

Hacked together by / Copyright 2019, Ross Wightman
"""
from functools import partial
from typing import Callable, List, Optional, Tuple, Union

import torch
import torch.nn as nn
import torch.nn.functional as F
from torch.utils.checkpoint import checkpoint

from timm.data import IMAGENET_DEFAULT_MEAN, IMAGENET_DEFAULT_STD, IMAGENET_INCEPTION_MEAN, IMAGENET_INCEPTION_STD
from timm.layers import create_conv2d, create_classifier, get_norm_act_layer, GroupNormAct, LayerType
from ._builder import build_model_with_cfg, pretrained_cfg_for_features
from ._efficientnet_blocks import SqueezeExcite
from ._efficientnet_builder import BlockArgs, EfficientNetBuilder, decode_arch_def, efficientnet_init_weights, \
    round_channels, resolve_bn_args, resolve_act_layer, BN_EPS_TF_DEFAULT
from ._features import FeatureInfo, FeatureHooks, feature_take_indices
from ._manipulate import checkpoint_seq
from ._registry import generate_default_cfgs, register_model, register_model_deprecations

__all__ = ['EfficientNet', 'EfficientNetFeatures']


class EfficientNet(nn.Module):
    """ EfficientNet

    A flexible and performant PyTorch implementation of efficient network architectures, including:
      * EfficientNet-V2 Small, Medium, Large, XL & B0-B3
      * EfficientNet B0-B8, L2
      * EfficientNet-EdgeTPU
      * EfficientNet-CondConv
      * MixNet S, M, L, XL
      * MnasNet A1, B1, and small
      * MobileNet-V2
      * FBNet C
      * Single-Path NAS Pixel1
      * TinyNet
    """

    def __init__(
            self,
            block_args: BlockArgs,
            num_classes: int = 1000,
            num_features: int = 1280,
            in_chans: int = 3,
            stem_size: int = 32,
            stem_kernel_size: int = 3,
            fix_stem: bool = False,
            output_stride: int = 32,
            pad_type: str = '',
            act_layer: Optional[LayerType] = None,
            norm_layer: Optional[LayerType] = None,
            aa_layer: Optional[LayerType] = None,
            se_layer: Optional[LayerType] = None,
            round_chs_fn: Callable = round_channels,
            drop_rate: float = 0.,
            drop_path_rate: float = 0.,
            global_pool: str = 'avg'
    ):
        super(EfficientNet, self).__init__()
        act_layer = act_layer or nn.ReLU
        norm_layer = norm_layer or nn.BatchNorm2d
        norm_act_layer = get_norm_act_layer(norm_layer, act_layer)
        se_layer = se_layer or SqueezeExcite
        self.num_classes = num_classes
        self.num_features = self.head_hidden_size = num_features
        self.drop_rate = drop_rate
        self.grad_checkpointing = False

        # Stem
        if not fix_stem:
            stem_size = round_chs_fn(stem_size)
        self.conv_stem = create_conv2d(in_chans, stem_size, stem_kernel_size, stride=2, padding=pad_type)
        self.bn1 = norm_act_layer(stem_size, inplace=True)

        # Middle stages (IR/ER/DS Blocks)
        builder = EfficientNetBuilder(
            output_stride=output_stride,
            pad_type=pad_type,
            round_chs_fn=round_chs_fn,
            act_layer=act_layer,
            norm_layer=norm_layer,
            aa_layer=aa_layer,
            se_layer=se_layer,
            drop_path_rate=drop_path_rate,
        )
        self.blocks = nn.Sequential(*builder(stem_size, block_args))
        self.feature_info = builder.features
        self.stage_ends = [f['stage'] for f in self.feature_info]
        head_chs = builder.in_chs

        # Head + Pooling
        self.conv_head = create_conv2d(head_chs, self.num_features, 1, padding=pad_type)
        self.bn2 = norm_act_layer(self.num_features, inplace=True)
        self.global_pool, self.classifier = create_classifier(
            self.num_features, self.num_classes, pool_type=global_pool)

        efficientnet_init_weights(self)

    def as_sequential(self):
        layers = [self.conv_stem, self.bn1]
        layers.extend(self.blocks)
        layers.extend([self.conv_head, self.bn2, self.global_pool])
        layers.extend([nn.Dropout(self.drop_rate), self.classifier])
        return nn.Sequential(*layers)

    @torch.jit.ignore
    def group_matcher(self, coarse=False):
        return dict(
            stem=r'^conv_stem|bn1',
            blocks=[
                (r'^blocks\.(\d+)' if coarse else r'^blocks\.(\d+)\.(\d+)', None),
                (r'conv_head|bn2', (99999,))
            ]
        )

    @torch.jit.ignore
    def set_grad_checkpointing(self, enable=True):
        self.grad_checkpointing = enable

    @torch.jit.ignore
    def get_classifier(self) -> nn.Module:
        return self.classifier

    def reset_classifier(self, num_classes: int, global_pool: str = 'avg'):
        self.num_classes = num_classes
        self.global_pool, self.classifier = create_classifier(
            self.num_features, self.num_classes, pool_type=global_pool)

    def forward_intermediates(
            self,
            x: torch.Tensor,
            indices: Optional[Union[int, List[int], Tuple[int]]] = None,
            norm: bool = False,
            stop_early: bool = False,
            output_fmt: str = 'NCHW',
            intermediates_only: bool = False,
            extra_blocks: bool = False,
    ) -> Union[List[torch.Tensor], Tuple[torch.Tensor, List[torch.Tensor]]]:
        """ Forward features that returns intermediates.

        Args:
            x: Input image tensor
            indices: Take last n blocks if int, all if None, select matching indices if sequence
            norm: Apply norm layer to compatible intermediates
            stop_early: Stop iterating over blocks when last desired intermediate hit
            output_fmt: Shape of intermediate feature outputs
            intermediates_only: Only return intermediate features
            extra_blocks: Include outputs of all blocks and head conv in output, does not align with feature_info
        Returns:

        """
        assert output_fmt in ('NCHW',), 'Output shape must be NCHW.'
        intermediates = []
        if extra_blocks:
            take_indices, max_index = feature_take_indices(len(self.blocks) + 1, indices)
        else:
            take_indices, max_index = feature_take_indices(len(self.stage_ends), indices)
            take_indices = [self.stage_ends[i] for i in take_indices]
            max_index = self.stage_ends[max_index]
        # forward pass
        feat_idx = 0  # stem is index 0
        x = self.conv_stem(x)
        x = self.bn1(x)
        if feat_idx in take_indices:
            intermediates.append(x)

        if torch.jit.is_scripting() or not stop_early:  # can't slice blocks in torchscript
            blocks = self.blocks
        else:
            blocks = self.blocks[:max_index]
        for blk in blocks:
            feat_idx += 1
            x = blk(x)
            if feat_idx in take_indices:
                intermediates.append(x)

        if intermediates_only:
            return intermediates

        if feat_idx == self.stage_ends[-1]:
            x = self.conv_head(x)
            x = self.bn2(x)

        return x, intermediates

    def prune_intermediate_layers(
            self,
            indices: Union[int, List[int], Tuple[int]] = 1,
            prune_norm: bool = False,
            prune_head: bool = True,
            extra_blocks: bool = False,
    ):
        """ Prune layers not required for specified intermediates.
        """
        if extra_blocks:
            take_indices, max_index = feature_take_indices(len(self.blocks) + 1, indices)
        else:
            take_indices, max_index = feature_take_indices(len(self.stage_ends), indices)
            max_index = self.stage_ends[max_index]
        self.blocks = self.blocks[:max_index]  # truncate blocks w/ stem as idx 0
        if prune_norm or max_index < len(self.blocks):
            self.conv_head = nn.Identity()
            self.bn2 = nn.Identity()
        if prune_head:
            self.reset_classifier(0, '')
        return take_indices

    def forward_features(self, x):
        x = self.conv_stem(x)
        x = self.bn1(x)
        if self.grad_checkpointing and not torch.jit.is_scripting():
            x = checkpoint_seq(self.blocks, x, flatten=True)
        else:
            x = self.blocks(x)
        x = self.conv_head(x)
        x = self.bn2(x)
        return x

    def forward_head(self, x, pre_logits: bool = False):
        x = self.global_pool(x)
        if self.drop_rate > 0.:
            x = F.dropout(x, p=self.drop_rate, training=self.training)
        return x if pre_logits else self.classifier(x)

    def forward(self, x):
        x = self.forward_features(x)
        x = self.forward_head(x)
        return x


class EfficientNetFeatures(nn.Module):
    """ EfficientNet Feature Extractor

    A work-in-progress feature extraction module for EfficientNet, to use as a backbone for segmentation
    and object detection models.
    """

    def __init__(
            self,
            block_args: BlockArgs,
            out_indices: Tuple[int, ...] = (0, 1, 2, 3, 4),
            feature_location: str = 'bottleneck',
            in_chans: int = 3,
            stem_size: int = 32,
            stem_kernel_size: int = 3,
            fix_stem: bool = False,
            output_stride: int = 32,
            pad_type: str = '',
            act_layer: Optional[LayerType] = None,
            norm_layer: Optional[LayerType] = None,
            aa_layer: Optional[LayerType] = None,
            se_layer: Optional[LayerType] = None,
            round_chs_fn: Callable = round_channels,
            drop_rate: float = 0.,
            drop_path_rate: float = 0.,
    ):
        super(EfficientNetFeatures, self).__init__()
        act_layer = act_layer or nn.ReLU
        norm_layer = norm_layer or nn.BatchNorm2d
        norm_act_layer = get_norm_act_layer(norm_layer, act_layer)
        se_layer = se_layer or SqueezeExcite
        self.drop_rate = drop_rate
        self.grad_checkpointing = False

        # Stem
        if not fix_stem:
            stem_size = round_chs_fn(stem_size)
        self.conv_stem = create_conv2d(in_chans, stem_size, stem_kernel_size, stride=2, padding=pad_type)
        self.bn1 = norm_act_layer(stem_size, inplace=True)

        # Middle stages (IR/ER/DS Blocks)
        builder = EfficientNetBuilder(
            output_stride=output_stride,
            pad_type=pad_type,
            round_chs_fn=round_chs_fn,
            act_layer=act_layer,
            norm_layer=norm_layer,
            aa_layer=aa_layer,
            se_layer=se_layer,
            drop_path_rate=drop_path_rate,
            feature_location=feature_location,
        )
        self.blocks = nn.Sequential(*builder(stem_size, block_args))
        self.feature_info = FeatureInfo(builder.features, out_indices)
        self._stage_out_idx = {f['stage']: f['index'] for f in self.feature_info.get_dicts()}

        efficientnet_init_weights(self)

        # Register feature extraction hooks with FeatureHooks helper
        self.feature_hooks = None
        if feature_location != 'bottleneck':
            hooks = self.feature_info.get_dicts(keys=('module', 'hook_type'))
            self.feature_hooks = FeatureHooks(hooks, self.named_modules())

    @torch.jit.ignore
    def set_grad_checkpointing(self, enable=True):
        self.grad_checkpointing = enable

    def forward(self, x) -> List[torch.Tensor]:
        x = self.conv_stem(x)
        x = self.bn1(x)
        if self.feature_hooks is None:
            features = []
            if 0 in self._stage_out_idx:
                features.append(x)  # add stem out
            for i, b in enumerate(self.blocks):
                if self.grad_checkpointing and not torch.jit.is_scripting():
                    x = checkpoint(b, x)
                else:
                    x = b(x)
                if i + 1 in self._stage_out_idx:
                    features.append(x)
            return features
        else:
            self.blocks(x)
            out = self.feature_hooks.get_output(x.device)
            return list(out.values())


def _create_effnet(variant, pretrained=False, **kwargs):
    features_mode = ''
    model_cls = EfficientNet
    kwargs_filter = None
    if kwargs.pop('features_only', False):
        if 'feature_cfg' in kwargs or 'feature_cls' in kwargs:
            features_mode = 'cfg'
        else:
            kwargs_filter = ('num_classes', 'num_features', 'head_conv', 'global_pool')
            model_cls = EfficientNetFeatures
            features_mode = 'cls'

    model = build_model_with_cfg(
        model_cls,
        variant,
        pretrained,
        features_only=features_mode == 'cfg',
        pretrained_strict=features_mode != 'cls',
        kwargs_filter=kwargs_filter,
        **kwargs,
    )
    if features_mode == 'cls':
        model.pretrained_cfg = model.default_cfg = pretrained_cfg_for_features(model.pretrained_cfg)
    return model


def _gen_mnasnet_a1(variant, channel_multiplier=1.0, pretrained=False, **kwargs):
    """Creates a mnasnet-a1 model.

    Ref impl: https://github.com/tensorflow/tpu/tree/master/models/official/mnasnet
    Paper: https://arxiv.org/pdf/1807.11626.pdf.

    Args:
      channel_multiplier: multiplier to number of channels per layer.
    """
    arch_def = [
        # stage 0, 112x112 in
        ['ds_r1_k3_s1_e1_c16_noskip'],
        # stage 1, 112x112 in
        ['ir_r2_k3_s2_e6_c24'],
        # stage 2, 56x56 in
        ['ir_r3_k5_s2_e3_c40_se0.25'],
        # stage 3, 28x28 in
        ['ir_r4_k3_s2_e6_c80'],
        # stage 4, 14x14in
        ['ir_r2_k3_s1_e6_c112_se0.25'],
        # stage 5, 14x14in
        ['ir_r3_k5_s2_e6_c160_se0.25'],
        # stage 6, 7x7 in
        ['ir_r1_k3_s1_e6_c320'],
    ]
    model_kwargs = dict(
        block_args=decode_arch_def(arch_def),
        stem_size=32,
        round_chs_fn=partial(round_channels, multiplier=channel_multiplier),
        norm_layer=kwargs.pop('norm_layer', None) or partial(nn.BatchNorm2d, **resolve_bn_args(kwargs)),
        **kwargs
    )
    model = _create_effnet(variant, pretrained, **model_kwargs)
    return model


def _gen_mnasnet_b1(variant, channel_multiplier=1.0, pretrained=False, **kwargs):
    """Creates a mnasnet-b1 model.

    Ref impl: https://github.com/tensorflow/tpu/tree/master/models/official/mnasnet
    Paper: https://arxiv.org/pdf/1807.11626.pdf.

    Args:
      channel_multiplier: multiplier to number of channels per layer.
    """
    arch_def = [
        # stage 0, 112x112 in
        ['ds_r1_k3_s1_c16_noskip'],
        # stage 1, 112x112 in
        ['ir_r3_k3_s2_e3_c24'],
        # stage 2, 56x56 in
        ['ir_r3_k5_s2_e3_c40'],
        # stage 3, 28x28 in
        ['ir_r3_k5_s2_e6_c80'],
        # stage 4, 14x14in
        ['ir_r2_k3_s1_e6_c96'],
        # stage 5, 14x14in
        ['ir_r4_k5_s2_e6_c192'],
        # stage 6, 7x7 in
        ['ir_r1_k3_s1_e6_c320_noskip']
    ]
    model_kwargs = dict(
        block_args=decode_arch_def(arch_def),
        stem_size=32,
        round_chs_fn=partial(round_channels, multiplier=channel_multiplier),
        norm_layer=kwargs.pop('norm_layer', None) or partial(nn.BatchNorm2d, **resolve_bn_args(kwargs)),
        **kwargs
    )
    model = _create_effnet(variant, pretrained, **model_kwargs)
    return model


def _gen_mnasnet_small(variant, channel_multiplier=1.0, pretrained=False, **kwargs):
    """Creates a mnasnet-b1 model.

    Ref impl: https://github.com/tensorflow/tpu/tree/master/models/official/mnasnet
    Paper: https://arxiv.org/pdf/1807.11626.pdf.

    Args:
      channel_multiplier: multiplier to number of channels per layer.
    """
    arch_def = [
        ['ds_r1_k3_s1_c8'],
        ['ir_r1_k3_s2_e3_c16'],
        ['ir_r2_k3_s2_e6_c16'],
        ['ir_r4_k5_s2_e6_c32_se0.25'],
        ['ir_r3_k3_s1_e6_c32_se0.25'],
        ['ir_r3_k5_s2_e6_c88_se0.25'],
        ['ir_r1_k3_s1_e6_c144']
    ]
    model_kwargs = dict(
        block_args=decode_arch_def(arch_def),
        stem_size=8,
        round_chs_fn=partial(round_channels, multiplier=channel_multiplier),
        norm_layer=kwargs.pop('norm_layer', None) or partial(nn.BatchNorm2d, **resolve_bn_args(kwargs)),
        **kwargs
    )
    model = _create_effnet(variant, pretrained, **model_kwargs)
    return model


def _gen_mobilenet_v1(
        variant, channel_multiplier=1.0, depth_multiplier=1.0, fix_stem_head=False, pretrained=False, **kwargs):
    """
    Ref impl: https://github.com/tensorflow/models/blob/master/research/slim/nets/mobilenet/mobilenet_v2.py
    Paper: https://arxiv.org/abs/1801.04381
    """
    arch_def = [
        ['dsa_r1_k3_s1_c64'],
        ['dsa_r2_k3_s2_c128'],
        ['dsa_r2_k3_s2_c256'],
        ['dsa_r6_k3_s2_c512'],
        ['dsa_r2_k3_s2_c1024'],
    ]
    round_chs_fn = partial(round_channels, multiplier=channel_multiplier)
    model_kwargs = dict(
        block_args=decode_arch_def(arch_def, depth_multiplier=depth_multiplier, fix_first_last=fix_stem_head),
        num_features=1024 if fix_stem_head else max(1024, round_chs_fn(1024)),
        stem_size=32,
        fix_stem=fix_stem_head,
        round_chs_fn=round_chs_fn,
        norm_layer=kwargs.pop('norm_layer', None) or partial(nn.BatchNorm2d, **resolve_bn_args(kwargs)),
        act_layer=resolve_act_layer(kwargs, 'relu6'),
        **kwargs
    )
    model = _create_effnet(variant, pretrained, **model_kwargs)
    return model


def _gen_mobilenet_v2(
        variant, channel_multiplier=1.0, depth_multiplier=1.0, fix_stem_head=False, pretrained=False, **kwargs):
    """ Generate MobileNet-V2 network
    Ref impl: https://github.com/tensorflow/models/blob/master/research/slim/nets/mobilenet/mobilenet_v2.py
    Paper: https://arxiv.org/abs/1801.04381
    """
    arch_def = [
        ['ds_r1_k3_s1_c16'],
        ['ir_r2_k3_s2_e6_c24'],
        ['ir_r3_k3_s2_e6_c32'],
        ['ir_r4_k3_s2_e6_c64'],
        ['ir_r3_k3_s1_e6_c96'],
        ['ir_r3_k3_s2_e6_c160'],
        ['ir_r1_k3_s1_e6_c320'],
    ]
    round_chs_fn = partial(round_channels, multiplier=channel_multiplier)
    model_kwargs = dict(
        block_args=decode_arch_def(arch_def, depth_multiplier=depth_multiplier, fix_first_last=fix_stem_head),
        num_features=1280 if fix_stem_head else max(1280, round_chs_fn(1280)),
        stem_size=32,
        fix_stem=fix_stem_head,
        round_chs_fn=round_chs_fn,
        norm_layer=kwargs.pop('norm_layer', None) or partial(nn.BatchNorm2d, **resolve_bn_args(kwargs)),
        act_layer=resolve_act_layer(kwargs, 'relu6'),
        **kwargs
    )
    model = _create_effnet(variant, pretrained, **model_kwargs)
    return model


def _gen_fbnetc(variant, channel_multiplier=1.0, pretrained=False, **kwargs):
    """ FBNet-C

        Paper: https://arxiv.org/abs/1812.03443
        Ref Impl: https://github.com/facebookresearch/maskrcnn-benchmark/blob/master/maskrcnn_benchmark/modeling/backbone/fbnet_modeldef.py

        NOTE: the impl above does not relate to the 'C' variant here, that was derived from paper,
        it was used to confirm some building block details
    """
    arch_def = [
        ['ir_r1_k3_s1_e1_c16'],
        ['ir_r1_k3_s2_e6_c24', 'ir_r2_k3_s1_e1_c24'],
        ['ir_r1_k5_s2_e6_c32', 'ir_r1_k5_s1_e3_c32', 'ir_r1_k5_s1_e6_c32', 'ir_r1_k3_s1_e6_c32'],
        ['ir_r1_k5_s2_e6_c64', 'ir_r1_k5_s1_e3_c64', 'ir_r2_k5_s1_e6_c64'],
        ['ir_r3_k5_s1_e6_c112', 'ir_r1_k5_s1_e3_c112'],
        ['ir_r4_k5_s2_e6_c184'],
        ['ir_r1_k3_s1_e6_c352'],
    ]
    model_kwargs = dict(
        block_args=decode_arch_def(arch_def),
        stem_size=16,
        num_features=1984,  # paper suggests this, but is not 100% clear
        round_chs_fn=partial(round_channels, multiplier=channel_multiplier),
        norm_layer=kwargs.pop('norm_layer', None) or partial(nn.BatchNorm2d, **resolve_bn_args(kwargs)),
        **kwargs
    )
    model = _create_effnet(variant, pretrained, **model_kwargs)
    return model


def _gen_spnasnet(variant, channel_multiplier=1.0, pretrained=False, **kwargs):
    """Creates the Single-Path NAS model from search targeted for Pixel1 phone.

    Paper: https://arxiv.org/abs/1904.02877

    Args:
      channel_multiplier: multiplier to number of channels per layer.
    """
    arch_def = [
        # stage 0, 112x112 in
        ['ds_r1_k3_s1_c16_noskip'],
        # stage 1, 112x112 in
        ['ir_r3_k3_s2_e3_c24'],
        # stage 2, 56x56 in
        ['ir_r1_k5_s2_e6_c40', 'ir_r3_k3_s1_e3_c40'],
        # stage 3, 28x28 in
        ['ir_r1_k5_s2_e6_c80', 'ir_r3_k3_s1_e3_c80'],
        # stage 4, 14x14in
        ['ir_r1_k5_s1_e6_c96', 'ir_r3_k5_s1_e3_c96'],
        # stage 5, 14x14in
        ['ir_r4_k5_s2_e6_c192'],
        # stage 6, 7x7 in
        ['ir_r1_k3_s1_e6_c320_noskip']
    ]
    model_kwargs = dict(
        block_args=decode_arch_def(arch_def),
        stem_size=32,
        round_chs_fn=partial(round_channels, multiplier=channel_multiplier),
        norm_layer=kwargs.pop('norm_layer', None) or partial(nn.BatchNorm2d, **resolve_bn_args(kwargs)),
        **kwargs
    )
    model = _create_effnet(variant, pretrained, **model_kwargs)
    return model


def _gen_efficientnet(
        variant, channel_multiplier=1.0, depth_multiplier=1.0, channel_divisor=8,
        group_size=None, pretrained=False, **kwargs):
    """Creates an EfficientNet model.

    Ref impl: https://github.com/tensorflow/tpu/blob/master/models/official/efficientnet/efficientnet_model.py
    Paper: https://arxiv.org/abs/1905.11946

    EfficientNet params
    name: (channel_multiplier, depth_multiplier, resolution, dropout_rate)
    'efficientnet-b0': (1.0, 1.0, 224, 0.2),
    'efficientnet-b1': (1.0, 1.1, 240, 0.2),
    'efficientnet-b2': (1.1, 1.2, 260, 0.3),
    'efficientnet-b3': (1.2, 1.4, 300, 0.3),
    'efficientnet-b4': (1.4, 1.8, 380, 0.4),
    'efficientnet-b5': (1.6, 2.2, 456, 0.4),
    'efficientnet-b6': (1.8, 2.6, 528, 0.5),
    'efficientnet-b7': (2.0, 3.1, 600, 0.5),
    'efficientnet-b8': (2.2, 3.6, 672, 0.5),
    'efficientnet-l2': (4.3, 5.3, 800, 0.5),

    Args:
      channel_multiplier: multiplier to number of channels per layer
      depth_multiplier: multiplier to number of repeats per stage

    """
    arch_def = [
        ['ds_r1_k3_s1_e1_c16_se0.25'],
        ['ir_r2_k3_s2_e6_c24_se0.25'],
        ['ir_r2_k5_s2_e6_c40_se0.25'],
        ['ir_r3_k3_s2_e6_c80_se0.25'],
        ['ir_r3_k5_s1_e6_c112_se0.25'],
        ['ir_r4_k5_s2_e6_c192_se0.25'],
        ['ir_r1_k3_s1_e6_c320_se0.25'],
    ]
    round_chs_fn = partial(round_channels, multiplier=channel_multiplier, divisor=channel_divisor)
    model_kwargs = dict(
        block_args=decode_arch_def(arch_def, depth_multiplier, group_size=group_size),
        num_features=round_chs_fn(1280),
        stem_size=32,
        round_chs_fn=round_chs_fn,
        act_layer=resolve_act_layer(kwargs, 'swish'),
        norm_layer=kwargs.pop('norm_layer', None) or partial(nn.BatchNorm2d, **resolve_bn_args(kwargs)),
        **kwargs,
    )
    model = _create_effnet(variant, pretrained, **model_kwargs)
    return model


def _gen_efficientnet_edge(
        variant, channel_multiplier=1.0, depth_multiplier=1.0, group_size=None, pretrained=False, **kwargs):
    """ Creates an EfficientNet-EdgeTPU model

    Ref impl: https://github.com/tensorflow/tpu/tree/master/models/official/efficientnet/edgetpu
    """

    arch_def = [
        # NOTE `fc` is present to override a mismatch between stem channels and in chs not
        # present in other models
        ['er_r1_k3_s1_e4_c24_fc24_noskip'],
        ['er_r2_k3_s2_e8_c32'],
        ['er_r4_k3_s2_e8_c48'],
        ['ir_r5_k5_s2_e8_c96'],
        ['ir_r4_k5_s1_e8_c144'],
        ['ir_r2_k5_s2_e8_c192'],
    ]
    round_chs_fn = partial(round_channels, multiplier=channel_multiplier)
    model_kwargs = dict(
        block_args=decode_arch_def(arch_def, depth_multiplier, group_size=group_size),
        num_features=round_chs_fn(1280),
        stem_size=32,
        round_chs_fn=round_chs_fn,
        norm_layer=kwargs.pop('norm_layer', None) or partial(nn.BatchNorm2d, **resolve_bn_args(kwargs)),
        act_layer=resolve_act_layer(kwargs, 'relu'),
        **kwargs,
    )
    model = _create_effnet(variant, pretrained, **model_kwargs)
    return model


def _gen_efficientnet_condconv(
        variant, channel_multiplier=1.0, depth_multiplier=1.0, experts_multiplier=1, pretrained=False, **kwargs):
    """Creates an EfficientNet-CondConv model.

    Ref impl: https://github.com/tensorflow/tpu/tree/master/models/official/efficientnet/condconv
    """
    arch_def = [
        ['ds_r1_k3_s1_e1_c16_se0.25'],
        ['ir_r2_k3_s2_e6_c24_se0.25'],
        ['ir_r2_k5_s2_e6_c40_se0.25'],
        ['ir_r3_k3_s2_e6_c80_se0.25'],
        ['ir_r3_k5_s1_e6_c112_se0.25_cc4'],
        ['ir_r4_k5_s2_e6_c192_se0.25_cc4'],
        ['ir_r1_k3_s1_e6_c320_se0.25_cc4'],
    ]
    # NOTE unlike official impl, this one uses `cc<x>` option where x is the base number of experts for each stage and
    # the expert_multiplier increases that on a per-model basis as with depth/channel multipliers
    round_chs_fn = partial(round_channels, multiplier=channel_multiplier)
    model_kwargs = dict(
        block_args=decode_arch_def(arch_def, depth_multiplier, experts_multiplier=experts_multiplier),
        num_features=round_chs_fn(1280),
        stem_size=32,
        round_chs_fn=round_chs_fn,
        norm_layer=kwargs.pop('norm_layer', None) or partial(nn.BatchNorm2d, **resolve_bn_args(kwargs)),
        act_layer=resolve_act_layer(kwargs, 'swish'),
        **kwargs,
    )
    model = _create_effnet(variant, pretrained, **model_kwargs)
    return model


def _gen_efficientnet_lite(variant, channel_multiplier=1.0, depth_multiplier=1.0, pretrained=False, **kwargs):
    """Creates an EfficientNet-Lite model.

    Ref impl: https://github.com/tensorflow/tpu/tree/master/models/official/efficientnet/lite
    Paper: https://arxiv.org/abs/1905.11946

    EfficientNet params
    name: (channel_multiplier, depth_multiplier, resolution, dropout_rate)
      'efficientnet-lite0': (1.0, 1.0, 224, 0.2),
      'efficientnet-lite1': (1.0, 1.1, 240, 0.2),
      'efficientnet-lite2': (1.1, 1.2, 260, 0.3),
      'efficientnet-lite3': (1.2, 1.4, 280, 0.3),
      'efficientnet-lite4': (1.4, 1.8, 300, 0.3),

    Args:
      channel_multiplier: multiplier to number of channels per layer
      depth_multiplier: multiplier to number of repeats per stage
    """
    arch_def = [
        ['ds_r1_k3_s1_e1_c16'],
        ['ir_r2_k3_s2_e6_c24'],
        ['ir_r2_k5_s2_e6_c40'],
        ['ir_r3_k3_s2_e6_c80'],
        ['ir_r3_k5_s1_e6_c112'],
        ['ir_r4_k5_s2_e6_c192'],
        ['ir_r1_k3_s1_e6_c320'],
    ]
    model_kwargs = dict(
        block_args=decode_arch_def(arch_def, depth_multiplier, fix_first_last=True),
        num_features=1280,
        stem_size=32,
        fix_stem=True,
        round_chs_fn=partial(round_channels, multiplier=channel_multiplier),
        act_layer=resolve_act_layer(kwargs, 'relu6'),
        norm_layer=kwargs.pop('norm_layer', None) or partial(nn.BatchNorm2d, **resolve_bn_args(kwargs)),
        **kwargs,
    )
    model = _create_effnet(variant, pretrained, **model_kwargs)
    return model


def _gen_efficientnetv2_base(
        variant, channel_multiplier=1.0, depth_multiplier=1.0, pretrained=False, **kwargs):
    """ Creates an EfficientNet-V2 base model

    Ref impl: https://github.com/google/automl/tree/master/efficientnetv2
    Paper: `EfficientNetV2: Smaller Models and Faster Training` - https://arxiv.org/abs/2104.00298
    """
    arch_def = [
        ['cn_r1_k3_s1_e1_c16_skip'],
        ['er_r2_k3_s2_e4_c32'],
        ['er_r2_k3_s2_e4_c48'],
        ['ir_r3_k3_s2_e4_c96_se0.25'],
        ['ir_r5_k3_s1_e6_c112_se0.25'],
        ['ir_r8_k3_s2_e6_c192_se0.25'],
    ]
    round_chs_fn = partial(round_channels, multiplier=channel_multiplier, round_limit=0.)
    model_kwargs = dict(
        block_args=decode_arch_def(arch_def, depth_multiplier),
        num_features=round_chs_fn(1280),
        stem_size=32,
        round_chs_fn=round_chs_fn,
        norm_layer=kwargs.pop('norm_layer', None) or partial(nn.BatchNorm2d, **resolve_bn_args(kwargs)),
        act_layer=resolve_act_layer(kwargs, 'silu'),
        **kwargs,
    )
    model = _create_effnet(variant, pretrained, **model_kwargs)
    return model


def _gen_efficientnetv2_s(
        variant, channel_multiplier=1.0, depth_multiplier=1.0, group_size=None, rw=False, pretrained=False, **kwargs):
    """ Creates an EfficientNet-V2 Small model

    Ref impl: https://github.com/google/automl/tree/master/efficientnetv2
    Paper: `EfficientNetV2: Smaller Models and Faster Training` - https://arxiv.org/abs/2104.00298

    NOTE: `rw` flag sets up 'small' variant to behave like my initial v2 small model,
        before ref the impl was released.
    """
    arch_def = [
        ['cn_r2_k3_s1_e1_c24_skip'],
        ['er_r4_k3_s2_e4_c48'],
        ['er_r4_k3_s2_e4_c64'],
        ['ir_r6_k3_s2_e4_c128_se0.25'],
        ['ir_r9_k3_s1_e6_c160_se0.25'],
        ['ir_r15_k3_s2_e6_c256_se0.25'],
    ]
    num_features = 1280
    if rw:
        # my original variant, based on paper figure differs from the official release
        arch_def[0] = ['er_r2_k3_s1_e1_c24']
        arch_def[-1] = ['ir_r15_k3_s2_e6_c272_se0.25']
        num_features = 1792

    round_chs_fn = partial(round_channels, multiplier=channel_multiplier)
    model_kwargs = dict(
        block_args=decode_arch_def(arch_def, depth_multiplier, group_size=group_size),
        num_features=round_chs_fn(num_features),
        stem_size=24,
        round_chs_fn=round_chs_fn,
        norm_layer=kwargs.pop('norm_layer', None) or partial(nn.BatchNorm2d, **resolve_bn_args(kwargs)),
        act_layer=resolve_act_layer(kwargs, 'silu'),
        **kwargs,
    )
    model = _create_effnet(variant, pretrained, **model_kwargs)
    return model


def _gen_efficientnetv2_m(variant, channel_multiplier=1.0, depth_multiplier=1.0, pretrained=False, **kwargs):
    """ Creates an EfficientNet-V2 Medium model

    Ref impl: https://github.com/google/automl/tree/master/efficientnetv2
    Paper: `EfficientNetV2: Smaller Models and Faster Training` - https://arxiv.org/abs/2104.00298
    """

    arch_def = [
        ['cn_r3_k3_s1_e1_c24_skip'],
        ['er_r5_k3_s2_e4_c48'],
        ['er_r5_k3_s2_e4_c80'],
        ['ir_r7_k3_s2_e4_c160_se0.25'],
        ['ir_r14_k3_s1_e6_c176_se0.25'],
        ['ir_r18_k3_s2_e6_c304_se0.25'],
        ['ir_r5_k3_s1_e6_c512_se0.25'],
    ]

    model_kwargs = dict(
        block_args=decode_arch_def(arch_def, depth_multiplier),
        num_features=1280,
        stem_size=24,
        round_chs_fn=partial(round_channels, multiplier=channel_multiplier),
        norm_layer=kwargs.pop('norm_layer', None) or partial(nn.BatchNorm2d, **resolve_bn_args(kwargs)),
        act_layer=resolve_act_layer(kwargs, 'silu'),
        **kwargs,
    )
    model = _create_effnet(variant, pretrained, **model_kwargs)
    return model


def _gen_efficientnetv2_l(variant, channel_multiplier=1.0, depth_multiplier=1.0, pretrained=False, **kwargs):
    """ Creates an EfficientNet-V2 Large model

    Ref impl: https://github.com/google/automl/tree/master/efficientnetv2
    Paper: `EfficientNetV2: Smaller Models and Faster Training` - https://arxiv.org/abs/2104.00298
    """

    arch_def = [
        ['cn_r4_k3_s1_e1_c32_skip'],
        ['er_r7_k3_s2_e4_c64'],
        ['er_r7_k3_s2_e4_c96'],
        ['ir_r10_k3_s2_e4_c192_se0.25'],
        ['ir_r19_k3_s1_e6_c224_se0.25'],
        ['ir_r25_k3_s2_e6_c384_se0.25'],
        ['ir_r7_k3_s1_e6_c640_se0.25'],
    ]

    model_kwargs = dict(
        block_args=decode_arch_def(arch_def, depth_multiplier),
        num_features=1280,
        stem_size=32,
        round_chs_fn=partial(round_channels, multiplier=channel_multiplier),
        norm_layer=kwargs.pop('norm_layer', None) or partial(nn.BatchNorm2d, **resolve_bn_args(kwargs)),
        act_layer=resolve_act_layer(kwargs, 'silu'),
        **kwargs,
    )
    model = _create_effnet(variant, pretrained, **model_kwargs)
    return model


def _gen_efficientnetv2_xl(variant, channel_multiplier=1.0, depth_multiplier=1.0, pretrained=False, **kwargs):
    """ Creates an EfficientNet-V2 Xtra-Large model

    Ref impl: https://github.com/google/automl/tree/master/efficientnetv2
    Paper: `EfficientNetV2: Smaller Models and Faster Training` - https://arxiv.org/abs/2104.00298
    """

    arch_def = [
        ['cn_r4_k3_s1_e1_c32_skip'],
        ['er_r8_k3_s2_e4_c64'],
        ['er_r8_k3_s2_e4_c96'],
        ['ir_r16_k3_s2_e4_c192_se0.25'],
        ['ir_r24_k3_s1_e6_c256_se0.25'],
        ['ir_r32_k3_s2_e6_c512_se0.25'],
        ['ir_r8_k3_s1_e6_c640_se0.25'],
    ]

    model_kwargs = dict(
        block_args=decode_arch_def(arch_def, depth_multiplier),
        num_features=1280,
        stem_size=32,
        round_chs_fn=partial(round_channels, multiplier=channel_multiplier),
        norm_layer=kwargs.pop('norm_layer', None) or partial(nn.BatchNorm2d, **resolve_bn_args(kwargs)),
        act_layer=resolve_act_layer(kwargs, 'silu'),
        **kwargs,
    )
    model = _create_effnet(variant, pretrained, **model_kwargs)
    return model


def _gen_efficientnet_x(
        variant, channel_multiplier=1.0, depth_multiplier=1.0, channel_divisor=8,
        group_size=None, version=1, pretrained=False, **kwargs):
    """Creates an EfficientNet model.

    Ref impl: https://github.com/tensorflow/tpu/blob/master/models/official/efficientnet/efficientnet_model.py
    Paper: https://arxiv.org/abs/1905.11946

    EfficientNet params
    name: (channel_multiplier, depth_multiplier, resolution, dropout_rate)
    'efficientnet-x-b0': (1.0, 1.0, 224, 0.2),
    'efficientnet-x-b1': (1.0, 1.1, 240, 0.2),
    'efficientnet-x-b2': (1.1, 1.2, 260, 0.3),
    'efficientnet-x-b3': (1.2, 1.4, 300, 0.3),
    'efficientnet-x-b4': (1.4, 1.8, 380, 0.4),
    'efficientnet-x-b5': (1.6, 2.2, 456, 0.4),
    'efficientnet-x-b6': (1.8, 2.6, 528, 0.5),
    'efficientnet-x-b7': (2.0, 3.1, 600, 0.5),
    'efficientnet-x-b8': (2.2, 3.6, 672, 0.5),
    'efficientnet-l2': (4.3, 5.3, 800, 0.5),

    Args:
      channel_multiplier: multiplier to number of channels per layer
      depth_multiplier: multiplier to number of repeats per stage

    """
    """
      if version == 1:
    blocks_args = [
        'r1_k3_s11_e1_i32_o16_se0.25_d1_a0',
        'r2_k3_s22_e6_i16_o24_se0.25_f1_d2_a1',
        'r2_k5_s22_e6_i24_o40_se0.25_f1_a1',
        'r3_k3_s22_e6_i40_o80_se0.25_a0',
        'r3_k5_s11_e6_i80_o112_se0.25_a0',
        'r4_k5_s22_e6_i112_o192_se0.25_a0',
        'r1_k3_s11_e6_i192_o320_se0.25_a0',
    ]
  elif version == 2:
    blocks_args = [
        'r1_k3_s11_e1_i32_o16_se0.25_d1_a0',
        'r2_k3_s22_e4_i16_o24_se0.25_f1_d2_a1',
        'r2_k5_s22_e4_i24_o40_se0.25_f1_a1',
        'r3_k3_s22_e4_i40_o80_se0.25_a0',
        'r3_k5_s11_e6_i80_o112_se0.25_a0',
        'r4_k5_s22_e6_i112_o192_se0.25_a0',
        'r1_k3_s11_e6_i192_o320_se0.25_a0',
    ]
    """
    if version == 1:
        arch_def = [
            ['ds_r1_k3_s1_e1_c16_se0.25_d1'],
            ['er_r2_k3_s2_e6_c24_se0.25_nre'],
            ['er_r2_k5_s2_e6_c40_se0.25_nre'],
            ['ir_r3_k3_s2_e6_c80_se0.25'],
            ['ir_r3_k5_s1_e6_c112_se0.25'],
            ['ir_r4_k5_s2_e6_c192_se0.25'],
            ['ir_r1_k3_s1_e6_c320_se0.25'],
        ]
    else:
        arch_def = [
            ['ds_r1_k3_s1_e1_c16_se0.25_d1'],
            ['er_r2_k3_s2_e4_c24_se0.25_nre'],
            ['er_r2_k5_s2_e4_c40_se0.25_nre'],
            ['ir_r3_k3_s2_e4_c80_se0.25'],
            ['ir_r3_k5_s1_e6_c112_se0.25'],
            ['ir_r4_k5_s2_e6_c192_se0.25'],
            ['ir_r1_k3_s1_e6_c320_se0.25'],
        ]
    round_chs_fn = partial(round_channels, multiplier=channel_multiplier, divisor=channel_divisor)
    model_kwargs = dict(
        block_args=decode_arch_def(arch_def, depth_multiplier, group_size=group_size),
        num_features=round_chs_fn(1280),
        stem_size=32,
        round_chs_fn=round_chs_fn,
        act_layer=resolve_act_layer(kwargs, 'silu'),
        norm_layer=kwargs.pop('norm_layer', None) or partial(nn.BatchNorm2d, **resolve_bn_args(kwargs)),
        **kwargs,
    )
    model = _create_effnet(variant, pretrained, **model_kwargs)
    return model


def _gen_mixnet_s(variant, channel_multiplier=1.0, pretrained=False, **kwargs):
    """Creates a MixNet Small model.

    Ref impl: https://github.com/tensorflow/tpu/tree/master/models/official/mnasnet/mixnet
    Paper: https://arxiv.org/abs/1907.09595
    """
    arch_def = [
        # stage 0, 112x112 in
        ['ds_r1_k3_s1_e1_c16'],  # relu
        # stage 1, 112x112 in
        ['ir_r1_k3_a1.1_p1.1_s2_e6_c24', 'ir_r1_k3_a1.1_p1.1_s1_e3_c24'],  # relu
        # stage 2, 56x56 in
        ['ir_r1_k3.5.7_s2_e6_c40_se0.5_nsw', 'ir_r3_k3.5_a1.1_p1.1_s1_e6_c40_se0.5_nsw'],  # swish
        # stage 3, 28x28 in
        ['ir_r1_k3.5.7_p1.1_s2_e6_c80_se0.25_nsw', 'ir_r2_k3.5_p1.1_s1_e6_c80_se0.25_nsw'],  # swish
        # stage 4, 14x14in
        ['ir_r1_k3.5.7_a1.1_p1.1_s1_e6_c120_se0.5_nsw', 'ir_r2_k3.5.7.9_a1.1_p1.1_s1_e3_c120_se0.5_nsw'],  # swish
        # stage 5, 14x14in
        ['ir_r1_k3.5.7.9.11_s2_e6_c200_se0.5_nsw', 'ir_r2_k3.5.7.9_p1.1_s1_e6_c200_se0.5_nsw'],  # swish
        # 7x7
    ]
    model_kwargs = dict(
        block_args=decode_arch_def(arch_def),
        num_features=1536,
        stem_size=16,
        round_chs_fn=partial(round_channels, multiplier=channel_multiplier),
        norm_layer=kwargs.pop('norm_layer', None) or partial(nn.BatchNorm2d, **resolve_bn_args(kwargs)),
        **kwargs
    )
    model = _create_effnet(variant, pretrained, **model_kwargs)
    return model


def _gen_mixnet_m(variant, channel_multiplier=1.0, depth_multiplier=1.0, pretrained=False, **kwargs):
    """Creates a MixNet Medium-Large model.

    Ref impl: https://github.com/tensorflow/tpu/tree/master/models/official/mnasnet/mixnet
    Paper: https://arxiv.org/abs/1907.09595
    """
    arch_def = [
        # stage 0, 112x112 in
        ['ds_r1_k3_s1_e1_c24'],  # relu
        # stage 1, 112x112 in
        ['ir_r1_k3.5.7_a1.1_p1.1_s2_e6_c32', 'ir_r1_k3_a1.1_p1.1_s1_e3_c32'],  # relu
        # stage 2, 56x56 in
        ['ir_r1_k3.5.7.9_s2_e6_c40_se0.5_nsw', 'ir_r3_k3.5_a1.1_p1.1_s1_e6_c40_se0.5_nsw'],  # swish
        # stage 3, 28x28 in
        ['ir_r1_k3.5.7_s2_e6_c80_se0.25_nsw', 'ir_r3_k3.5.7.9_a1.1_p1.1_s1_e6_c80_se0.25_nsw'],  # swish
        # stage 4, 14x14in
        ['ir_r1_k3_s1_e6_c120_se0.5_nsw', 'ir_r3_k3.5.7.9_a1.1_p1.1_s1_e3_c120_se0.5_nsw'],  # swish
        # stage 5, 14x14in
        ['ir_r1_k3.5.7.9_s2_e6_c200_se0.5_nsw', 'ir_r3_k3.5.7.9_p1.1_s1_e6_c200_se0.5_nsw'],  # swish
        # 7x7
    ]
    model_kwargs = dict(
        block_args=decode_arch_def(arch_def, depth_multiplier, depth_trunc='round'),
        num_features=1536,
        stem_size=24,
        round_chs_fn=partial(round_channels, multiplier=channel_multiplier),
        norm_layer=kwargs.pop('norm_layer', None) or partial(nn.BatchNorm2d, **resolve_bn_args(kwargs)),
        **kwargs
    )
    model = _create_effnet(variant, pretrained, **model_kwargs)
    return model


def _gen_tinynet(
    variant, model_width=1.0, depth_multiplier=1.0, pretrained=False, **kwargs
):
    """Creates a TinyNet model.
    """
    arch_def = [
        ['ds_r1_k3_s1_e1_c16_se0.25'], ['ir_r2_k3_s2_e6_c24_se0.25'],
        ['ir_r2_k5_s2_e6_c40_se0.25'], ['ir_r3_k3_s2_e6_c80_se0.25'],
        ['ir_r3_k5_s1_e6_c112_se0.25'], ['ir_r4_k5_s2_e6_c192_se0.25'],
        ['ir_r1_k3_s1_e6_c320_se0.25'],
    ]
    model_kwargs = dict(
        block_args=decode_arch_def(arch_def, depth_multiplier, depth_trunc='round'),
        num_features=max(1280, round_channels(1280, model_width, 8, None)),
        stem_size=32,
        fix_stem=True,
        round_chs_fn=partial(round_channels, multiplier=model_width),
        act_layer=resolve_act_layer(kwargs, 'swish'),
        norm_layer=kwargs.pop('norm_layer', None) or partial(nn.BatchNorm2d, **resolve_bn_args(kwargs)),
        **kwargs,
    )
    model = _create_effnet(variant, pretrained, **model_kwargs)
    return model


<<<<<<< HEAD
def _gen_test_efficientnet(
        variant, channel_multiplier=1.0, depth_multiplier=1.0, pretrained=False, **kwargs):
    """ Minimal test EfficientNet generator.
    """
    arch_def = [
        ['cn_r1_k3_s1_e1_c16_skip'],
        ['er_r1_k3_s2_e4_c24'],
        ['er_r1_k3_s2_e4_c32'],
        ['ir_r1_k3_s2_e4_c48_se0.25'],
        ['ir_r1_k3_s2_e4_c64_se0.25'],
    ]
    round_chs_fn = partial(round_channels, multiplier=channel_multiplier, round_limit=0.)
    model_kwargs = dict(
        block_args=decode_arch_def(arch_def, depth_multiplier),
        num_features=round_chs_fn(256),
        stem_size=24,
        round_chs_fn=round_chs_fn,
        norm_layer=kwargs.pop('norm_layer', None) or partial(nn.BatchNorm2d, **resolve_bn_args(kwargs)),
        act_layer=resolve_act_layer(kwargs, 'silu'),
=======
def _gen_mobilenet_edgetpu(variant, channel_multiplier=1.0, depth_multiplier=1.0, pretrained=False, **kwargs):
    """
    Based on definitions in: https://github.com/tensorflow/models/tree/d2427a562f401c9af118e47af2f030a0a5599f55/official/projects/edgetpu/vision
    """
    if 'edgetpu_v2' in variant:
        stem_size = 64
        stem_kernel_size = 5
        group_size = 64
        num_features = 1280
        act_layer = resolve_act_layer(kwargs, 'relu')

        def _arch_def(chs: List[int], group_size: int):
            return [
                # stage 0, 112x112 in
                [f'cn_r1_k1_s1_c{chs[0]}'],  # NOTE with expansion==1, official impl block ends just 1x1 pwl
                # stage 1, 112x112 in
                [f'er_r1_k3_s2_e8_c{chs[1]}', f'er_r1_k3_s1_e4_gs{group_size}_c{chs[1]}'],
                # stage 2, 56x56 in
                [
                    f'er_r1_k3_s2_e8_c{chs[2]}',
                    f'er_r1_k3_s1_e4_gs{group_size}_c{chs[2]}',
                    f'er_r1_k3_s1_e4_c{chs[2]}',
                    f'er_r1_k3_s1_e4_gs{group_size}_c{chs[2]}',
                ],
                # stage 3, 28x28 in
                [f'er_r1_k3_s2_e8_c{chs[3]}', f'ir_r3_k3_s1_e4_c{chs[3]}'],
                # stage 4, 14x14in
                [f'ir_r1_k3_s1_e8_c{chs[4]}', f'ir_r3_k3_s1_e4_c{chs[4]}'],
                # stage 5, 14x14in
                [f'ir_r1_k3_s2_e8_c{chs[5]}', f'ir_r3_k3_s1_e4_c{chs[5]}'],
                # stage 6, 7x7 in
                [f'ir_r1_k3_s1_e8_c{chs[6]}'],
            ]

        if 'edgetpu_v2_xs' in variant:
            stem_size = 32
            stem_kernel_size = 3
            channels = [16, 32, 48, 96, 144, 160, 192]
        elif 'edgetpu_v2_s' in variant:
            channels = [24, 48, 64, 128, 160, 192, 256]
        elif 'edgetpu_v2_m' in variant:
            channels = [32, 64, 80, 160, 192, 240, 320]
            num_features = 1344
        elif 'edgetpu_v2_l' in variant:
            stem_kernel_size = 7
            group_size = 128
            channels = [32, 64, 96, 192, 240, 256, 384]
            num_features = 1408
        else:
            assert False

        arch_def = _arch_def(channels, group_size)
    else:
        # v1
        stem_size = 32
        stem_kernel_size = 3
        num_features = 1280
        act_layer = resolve_act_layer(kwargs, 'relu')
        arch_def = [
            # stage 0, 112x112 in
            ['cn_r1_k1_s1_c16'],
            # stage 1, 112x112 in
            ['er_r1_k3_s2_e8_c32', 'er_r3_k3_s1_e4_c32'],
            # stage 2, 56x56 in
            ['er_r1_k3_s2_e8_c48', 'er_r3_k3_s1_e4_c48'],
            # stage 3, 28x28 in
            ['ir_r1_k3_s2_e8_c96', 'ir_r3_k3_s1_e4_c96'],
            # stage 4, 14x14in
            ['ir_r1_k3_s1_e8_c96_noskip', 'ir_r3_k3_s1_e4_c96'],
            # stage 5, 14x14in
            ['ir_r1_k5_s2_e8_c160', 'ir_r3_k5_s1_e4_c160'],
            # stage 6, 7x7 in
            ['ir_r1_k3_s1_e8_c192'],
        ]

    model_kwargs = dict(
        block_args=decode_arch_def(arch_def, depth_multiplier),
        num_features=num_features,
        stem_size=stem_size,
        stem_kernel_size=stem_kernel_size,
        round_chs_fn=partial(round_channels, multiplier=channel_multiplier),
        norm_layer=kwargs.pop('norm_layer', None) or partial(nn.BatchNorm2d, **resolve_bn_args(kwargs)),
        act_layer=act_layer,
>>>>>>> a1996ec0
        **kwargs,
    )
    model = _create_effnet(variant, pretrained, **model_kwargs)
    return model


def _cfg(url='', **kwargs):
    return {
        'url': url, 'num_classes': 1000, 'input_size': (3, 224, 224), 'pool_size': (7, 7),
        'crop_pct': 0.875, 'interpolation': 'bicubic',
        'mean': IMAGENET_DEFAULT_MEAN, 'std': IMAGENET_DEFAULT_STD,
        'first_conv': 'conv_stem', 'classifier': 'classifier',
        **kwargs
    }


default_cfgs = generate_default_cfgs({
    'mnasnet_050.untrained': _cfg(),
    'mnasnet_075.untrained': _cfg(),
    'mnasnet_100.rmsp_in1k': _cfg(
        url='https://github.com/rwightman/pytorch-image-models/releases/download/v0.1-weights/mnasnet_b1-74cb7081.pth',
        hf_hub_id='timm/'),
    'mnasnet_140.untrained': _cfg(),

    'semnasnet_050.untrained': _cfg(),
    'semnasnet_075.rmsp_in1k': _cfg(
        url='https://github.com/rwightman/pytorch-image-models/releases/download/v0.1-weights/semnasnet_075-18710866.pth',
        hf_hub_id='timm/'),
    'semnasnet_100.rmsp_in1k': _cfg(
        url='https://github.com/rwightman/pytorch-image-models/releases/download/v0.1-weights/mnasnet_a1-d9418771.pth',
        hf_hub_id='timm/'),
    'semnasnet_140.untrained': _cfg(),
    'mnasnet_small.lamb_in1k': _cfg(
        url='https://github.com/rwightman/pytorch-image-models/releases/download/v0.1-weights/mnasnet_small_lamb-aff75073.pth',
        hf_hub_id='timm/'),

    'mobilenet_100.untrained': _cfg(),
    'mobilenet_125.untrained': _cfg(),

    'mobilenetv2_035.untrained': _cfg(),
    'mobilenetv2_050.lamb_in1k': _cfg(
        url='https://github.com/rwightman/pytorch-image-models/releases/download/v0.1-weights/mobilenetv2_050-3d30d450.pth',
        hf_hub_id='timm/',
        interpolation='bicubic',
    ),
    'mobilenetv2_075.untrained': _cfg(),
    'mobilenetv2_100.ra_in1k': _cfg(
        url='https://github.com/rwightman/pytorch-image-models/releases/download/v0.1-weights/mobilenetv2_100_ra-b33bc2c4.pth',
        hf_hub_id='timm/'),
    'mobilenetv2_110d.ra_in1k': _cfg(
        url='https://github.com/rwightman/pytorch-image-models/releases/download/v0.1-weights/mobilenetv2_110d_ra-77090ade.pth',
        hf_hub_id='timm/'),
    'mobilenetv2_120d.ra_in1k': _cfg(
        url='https://github.com/rwightman/pytorch-image-models/releases/download/v0.1-weights/mobilenetv2_120d_ra-5987e2ed.pth',
        hf_hub_id='timm/'),
    'mobilenetv2_140.ra_in1k': _cfg(
        url='https://github.com/rwightman/pytorch-image-models/releases/download/v0.1-weights/mobilenetv2_140_ra-21a4e913.pth',
        hf_hub_id='timm/'),

    'fbnetc_100.rmsp_in1k': _cfg(
        url='https://github.com/rwightman/pytorch-image-models/releases/download/v0.1-weights/fbnetc_100-c345b898.pth',
        hf_hub_id='timm/',
        interpolation='bilinear'),
    'spnasnet_100.rmsp_in1k': _cfg(
        url='https://github.com/rwightman/pytorch-image-models/releases/download/v0.1-weights/spnasnet_100-048bc3f4.pth',
        hf_hub_id='timm/',
        interpolation='bilinear'),

    # NOTE experimenting with alternate attention
    'efficientnet_b0.ra_in1k': _cfg(
        url='https://github.com/rwightman/pytorch-image-models/releases/download/v0.1-weights/efficientnet_b0_ra-3dd342df.pth',
        hf_hub_id='timm/'),
    'efficientnet_b1.ft_in1k': _cfg(
        url='https://github.com/rwightman/pytorch-image-models/releases/download/v0.1-weights/efficientnet_b1-533bc792.pth',
        hf_hub_id='timm/',
        test_input_size=(3, 256, 256), crop_pct=1.0),
    'efficientnet_b2.ra_in1k': _cfg(
        url='https://github.com/rwightman/pytorch-image-models/releases/download/v0.1-weights/efficientnet_b2_ra-bcdf34b7.pth',
        hf_hub_id='timm/',
        input_size=(3, 256, 256), pool_size=(8, 8), test_input_size=(3, 288, 288), crop_pct=1.0),
    'efficientnet_b3.ra2_in1k': _cfg(
        url='https://github.com/rwightman/pytorch-image-models/releases/download/v0.1-weights/efficientnet_b3_ra2-cf984f9c.pth',
        hf_hub_id='timm/',
        input_size=(3, 288, 288), pool_size=(9, 9), test_input_size=(3, 320, 320), crop_pct=1.0),
    'efficientnet_b4.ra2_in1k': _cfg(
        url='https://github.com/rwightman/pytorch-image-models/releases/download/v0.1-weights/efficientnet_b4_ra2_320-7eb33cd5.pth',
        hf_hub_id='timm/',
        input_size=(3, 320, 320), pool_size=(10, 10), test_input_size=(3, 384, 384), crop_pct=1.0),
    'efficientnet_b5.sw_in12k_ft_in1k': _cfg(
        hf_hub_id='timm/',
        input_size=(3, 448, 448), pool_size=(14, 14), crop_pct=1.0, crop_mode='squash'),
    'efficientnet_b5.sw_in12k': _cfg(
        hf_hub_id='timm/',
        input_size=(3, 416, 416), pool_size=(13, 13), crop_pct=0.95, num_classes=11821),
    'efficientnet_b6.untrained': _cfg(
        url='', input_size=(3, 528, 528), pool_size=(17, 17), crop_pct=0.942),
    'efficientnet_b7.untrained': _cfg(
        url='', input_size=(3, 600, 600), pool_size=(19, 19), crop_pct=0.949),
    'efficientnet_b8.untrained': _cfg(
        url='', input_size=(3, 672, 672), pool_size=(21, 21), crop_pct=0.954),
    'efficientnet_l2.untrained': _cfg(
        url='', input_size=(3, 800, 800), pool_size=(25, 25), crop_pct=0.961),

    # FIXME experimental
    'efficientnet_b0_gn.untrained': _cfg(),
    'efficientnet_b0_g8_gn.untrained': _cfg(),
    'efficientnet_b0_g16_evos.untrained': _cfg(),
    'efficientnet_b3_gn.untrained': _cfg(
        input_size=(3, 288, 288), pool_size=(9, 9), test_input_size=(3, 320, 320), crop_pct=1.0),
    'efficientnet_b3_g8_gn.untrained': _cfg(
        input_size=(3, 288, 288), pool_size=(9, 9), test_input_size=(3, 320, 320), crop_pct=1.0),
    'efficientnet_blur_b0.untrained': _cfg(),

    'efficientnet_es.ra_in1k': _cfg(
        url='https://github.com/rwightman/pytorch-image-models/releases/download/v0.1-weights/efficientnet_es_ra-f111e99c.pth',
        hf_hub_id='timm/'),
    'efficientnet_em.ra2_in1k': _cfg(
        url='https://github.com/rwightman/pytorch-image-models/releases/download/v0.1-weights/efficientnet_em_ra2-66250f76.pth',
        hf_hub_id='timm/',
        input_size=(3, 240, 240), pool_size=(8, 8), crop_pct=0.882),
    'efficientnet_el.ra_in1k': _cfg(
        url='https://github.com/rwightman/pytorch-image-models/releases/download/v0.1-weights/efficientnet_el-3b455510.pth',
        hf_hub_id='timm/',
        input_size=(3, 300, 300), pool_size=(10, 10), crop_pct=0.904),

    'efficientnet_es_pruned.in1k': _cfg(
        url='https://github.com/rwightman/pytorch-image-models/releases/download/v0.1-weights/efficientnet_es_pruned75-1b7248cf.pth',
        hf_hub_id='timm/'),
    'efficientnet_el_pruned.in1k': _cfg(
        url='https://github.com/rwightman/pytorch-image-models/releases/download/v0.1-weights/efficientnet_el_pruned70-ef2a2ccf.pth',
        hf_hub_id='timm/',
        input_size=(3, 300, 300), pool_size=(10, 10), crop_pct=0.904),

    'efficientnet_cc_b0_4e.untrained': _cfg(),
    'efficientnet_cc_b0_8e.untrained': _cfg(),
    'efficientnet_cc_b1_8e.untrained': _cfg(input_size=(3, 240, 240), pool_size=(8, 8), crop_pct=0.882),

    'efficientnet_lite0.ra_in1k': _cfg(
        url='https://github.com/rwightman/pytorch-image-models/releases/download/v0.1-weights/efficientnet_lite0_ra-37913777.pth',
        hf_hub_id='timm/'),
    'efficientnet_lite1.untrained': _cfg(
        input_size=(3, 240, 240), pool_size=(8, 8), crop_pct=0.882),
    'efficientnet_lite2.untrained': _cfg(
        input_size=(3, 260, 260), pool_size=(9, 9), crop_pct=0.890),
    'efficientnet_lite3.untrained': _cfg(
        input_size=(3, 300, 300), pool_size=(10, 10), crop_pct=0.904),
    'efficientnet_lite4.untrained': _cfg(
        input_size=(3, 380, 380), pool_size=(12, 12), crop_pct=0.922),

    'efficientnet_b1_pruned.in1k': _cfg(
        url='https://github.com/rwightman/pytorch-image-models/releases/download/v0.1-tresnet/effnetb1_pruned-bea43a3a.pth',
        hf_hub_id='timm/',
        input_size=(3, 240, 240), pool_size=(8, 8),
        crop_pct=0.882, mean=IMAGENET_INCEPTION_MEAN, std=IMAGENET_INCEPTION_STD),
    'efficientnet_b2_pruned.in1k': _cfg(
        url='https://github.com/rwightman/pytorch-image-models/releases/download/v0.1-tresnet/effnetb2_pruned-08c1b27c.pth',
        hf_hub_id='timm/',
        input_size=(3, 260, 260), pool_size=(9, 9),
        crop_pct=0.890, mean=IMAGENET_INCEPTION_MEAN, std=IMAGENET_INCEPTION_STD),
    'efficientnet_b3_pruned.in1k': _cfg(
        url='https://github.com/rwightman/pytorch-image-models/releases/download/v0.1-tresnet/effnetb3_pruned-59ecf72d.pth',
        hf_hub_id='timm/',
        input_size=(3, 300, 300), pool_size=(10, 10),
        crop_pct=0.904, mean=IMAGENET_INCEPTION_MEAN, std=IMAGENET_INCEPTION_STD),

    'efficientnetv2_rw_t.ra2_in1k': _cfg(
        url='https://github.com/rwightman/pytorch-image-models/releases/download/v0.1-weights/efficientnetv2_t_agc-3620981a.pth',
        hf_hub_id='timm/',
        input_size=(3, 224, 224), test_input_size=(3, 288, 288), pool_size=(7, 7), crop_pct=1.0),
    'gc_efficientnetv2_rw_t.agc_in1k': _cfg(
        url='https://github.com/rwightman/pytorch-image-models/releases/download/v0.1-weights/gc_efficientnetv2_rw_t_agc-927a0bde.pth',
        hf_hub_id='timm/',
        input_size=(3, 224, 224), test_input_size=(3, 288, 288), pool_size=(7, 7), crop_pct=1.0),
    'efficientnetv2_rw_s.ra2_in1k': _cfg(
        url='https://github.com/rwightman/pytorch-image-models/releases/download/v0.1-weights/efficientnet_v2s_ra2_288-a6477665.pth',
        hf_hub_id='timm/',
        input_size=(3, 288, 288), test_input_size=(3, 384, 384), pool_size=(9, 9), crop_pct=1.0),
    'efficientnetv2_rw_m.agc_in1k': _cfg(
        url='https://github.com/rwightman/pytorch-image-models/releases/download/v0.1-weights/efficientnetv2_rw_m_agc-3d90cb1e.pth',
        hf_hub_id='timm/',
        input_size=(3, 320, 320), test_input_size=(3, 416, 416), pool_size=(10, 10), crop_pct=1.0),

    'efficientnetv2_s.untrained': _cfg(
        input_size=(3, 288, 288), test_input_size=(3, 384, 384), pool_size=(9, 9), crop_pct=1.0),
    'efficientnetv2_m.untrained': _cfg(
        input_size=(3, 320, 320), test_input_size=(3, 416, 416), pool_size=(10, 10), crop_pct=1.0),
    'efficientnetv2_l.untrained': _cfg(
        input_size=(3, 384, 384), test_input_size=(3, 480, 480), pool_size=(12, 12), crop_pct=1.0),
    'efficientnetv2_xl.untrained': _cfg(
        input_size=(3, 384, 384), test_input_size=(3, 512, 512), pool_size=(12, 12), crop_pct=1.0),

    'tf_efficientnet_b0.ns_jft_in1k': _cfg(
        url='https://github.com/rwightman/pytorch-image-models/releases/download/v0.1-weights/tf_efficientnet_b0_ns-c0e6a31c.pth',
        hf_hub_id='timm/',
        input_size=(3, 224, 224)),
    'tf_efficientnet_b1.ns_jft_in1k': _cfg(
        url='https://github.com/rwightman/pytorch-image-models/releases/download/v0.1-weights/tf_efficientnet_b1_ns-99dd0c41.pth',
        hf_hub_id='timm/',
        input_size=(3, 240, 240), pool_size=(8, 8), crop_pct=0.882),
    'tf_efficientnet_b2.ns_jft_in1k': _cfg(
        url='https://github.com/rwightman/pytorch-image-models/releases/download/v0.1-weights/tf_efficientnet_b2_ns-00306e48.pth',
        hf_hub_id='timm/',
        input_size=(3, 260, 260), pool_size=(9, 9), crop_pct=0.890),
    'tf_efficientnet_b3.ns_jft_in1k': _cfg(
        url='https://github.com/rwightman/pytorch-image-models/releases/download/v0.1-weights/tf_efficientnet_b3_ns-9d44bf68.pth',
        hf_hub_id='timm/',
        input_size=(3, 300, 300), pool_size=(10, 10), crop_pct=0.904),
    'tf_efficientnet_b4.ns_jft_in1k': _cfg(
        url='https://github.com/rwightman/pytorch-image-models/releases/download/v0.1-weights/tf_efficientnet_b4_ns-d6313a46.pth',
        hf_hub_id='timm/',
        input_size=(3, 380, 380), pool_size=(12, 12), crop_pct=0.922),
    'tf_efficientnet_b5.ns_jft_in1k': _cfg(
        url='https://github.com/rwightman/pytorch-image-models/releases/download/v0.1-weights/tf_efficientnet_b5_ns-6f26d0cf.pth',
        hf_hub_id='timm/',
        input_size=(3, 456, 456), pool_size=(15, 15), crop_pct=0.934),
    'tf_efficientnet_b6.ns_jft_in1k': _cfg(
        url='https://github.com/rwightman/pytorch-image-models/releases/download/v0.1-weights/tf_efficientnet_b6_ns-51548356.pth',
        hf_hub_id='timm/',
        input_size=(3, 528, 528), pool_size=(17, 17), crop_pct=0.942),
    'tf_efficientnet_b7.ns_jft_in1k': _cfg(
        url='https://github.com/rwightman/pytorch-image-models/releases/download/v0.1-weights/tf_efficientnet_b7_ns-1dbc32de.pth',
        hf_hub_id='timm/',
        input_size=(3, 600, 600), pool_size=(19, 19), crop_pct=0.949),
    'tf_efficientnet_l2.ns_jft_in1k_475': _cfg(
        url='https://github.com/rwightman/pytorch-image-models/releases/download/v0.1-weights/tf_efficientnet_l2_ns_475-bebbd00a.pth',
        hf_hub_id='timm/',
        input_size=(3, 475, 475), pool_size=(15, 15), crop_pct=0.936),
    'tf_efficientnet_l2.ns_jft_in1k': _cfg(
        url='https://github.com/rwightman/pytorch-image-models/releases/download/v0.1-weights/tf_efficientnet_l2_ns-df73bb44.pth',
        hf_hub_id='timm/',
        input_size=(3, 800, 800), pool_size=(25, 25), crop_pct=0.96),

    'tf_efficientnet_b0.ap_in1k': _cfg(
        url='https://github.com/rwightman/pytorch-image-models/releases/download/v0.1-weights/tf_efficientnet_b0_ap-f262efe1.pth',
        hf_hub_id='timm/',
        mean=IMAGENET_INCEPTION_MEAN, std=IMAGENET_INCEPTION_STD, input_size=(3, 224, 224)),
    'tf_efficientnet_b1.ap_in1k': _cfg(
        url='https://github.com/rwightman/pytorch-image-models/releases/download/v0.1-weights/tf_efficientnet_b1_ap-44ef0a3d.pth',
        hf_hub_id='timm/',
        mean=IMAGENET_INCEPTION_MEAN, std=IMAGENET_INCEPTION_STD,
        input_size=(3, 240, 240), pool_size=(8, 8), crop_pct=0.882),
    'tf_efficientnet_b2.ap_in1k': _cfg(
        url='https://github.com/rwightman/pytorch-image-models/releases/download/v0.1-weights/tf_efficientnet_b2_ap-2f8e7636.pth',
        hf_hub_id='timm/',
        mean=IMAGENET_INCEPTION_MEAN, std=IMAGENET_INCEPTION_STD,
        input_size=(3, 260, 260), pool_size=(9, 9), crop_pct=0.890),
    'tf_efficientnet_b3.ap_in1k': _cfg(
        url='https://github.com/rwightman/pytorch-image-models/releases/download/v0.1-weights/tf_efficientnet_b3_ap-aad25bdd.pth',
        hf_hub_id='timm/',
        mean=IMAGENET_INCEPTION_MEAN, std=IMAGENET_INCEPTION_STD,
        input_size=(3, 300, 300), pool_size=(10, 10), crop_pct=0.904),
    'tf_efficientnet_b4.ap_in1k': _cfg(
        url='https://github.com/rwightman/pytorch-image-models/releases/download/v0.1-weights/tf_efficientnet_b4_ap-dedb23e6.pth',
        hf_hub_id='timm/',
        mean=IMAGENET_INCEPTION_MEAN, std=IMAGENET_INCEPTION_STD,
        input_size=(3, 380, 380), pool_size=(12, 12), crop_pct=0.922),
    'tf_efficientnet_b5.ap_in1k': _cfg(
        url='https://github.com/rwightman/pytorch-image-models/releases/download/v0.1-weights/tf_efficientnet_b5_ap-9e82fae8.pth',
        hf_hub_id='timm/',
        mean=IMAGENET_INCEPTION_MEAN, std=IMAGENET_INCEPTION_STD,
        input_size=(3, 456, 456), pool_size=(15, 15), crop_pct=0.934),
    'tf_efficientnet_b6.ap_in1k': _cfg(
        url='https://github.com/rwightman/pytorch-image-models/releases/download/v0.1-weights/tf_efficientnet_b6_ap-4ffb161f.pth',
        hf_hub_id='timm/',
        mean=IMAGENET_INCEPTION_MEAN, std=IMAGENET_INCEPTION_STD,
        input_size=(3, 528, 528), pool_size=(17, 17), crop_pct=0.942),
    'tf_efficientnet_b7.ap_in1k': _cfg(
        url='https://github.com/rwightman/pytorch-image-models/releases/download/v0.1-weights/tf_efficientnet_b7_ap-ddb28fec.pth',
        hf_hub_id='timm/',
        mean=IMAGENET_INCEPTION_MEAN, std=IMAGENET_INCEPTION_STD,
        input_size=(3, 600, 600), pool_size=(19, 19), crop_pct=0.949),
    'tf_efficientnet_b8.ap_in1k': _cfg(
        url='https://github.com/rwightman/pytorch-image-models/releases/download/v0.1-weights/tf_efficientnet_b8_ap-00e169fa.pth',
        hf_hub_id='timm/',
        mean=IMAGENET_INCEPTION_MEAN, std=IMAGENET_INCEPTION_STD,
        input_size=(3, 672, 672), pool_size=(21, 21), crop_pct=0.954),

    'tf_efficientnet_b5.ra_in1k': _cfg(
        url='https://github.com/rwightman/pytorch-image-models/releases/download/v0.1-weights/tf_efficientnet_b5_ra-9a3e5369.pth',
        hf_hub_id='timm/',
        input_size=(3, 456, 456), pool_size=(15, 15), crop_pct=0.934),
    'tf_efficientnet_b7.ra_in1k': _cfg(
        url='https://github.com/rwightman/pytorch-image-models/releases/download/v0.1-weights/tf_efficientnet_b7_ra-6c08e654.pth',
        hf_hub_id='timm/',
        input_size=(3, 600, 600), pool_size=(19, 19), crop_pct=0.949),
    'tf_efficientnet_b8.ra_in1k': _cfg(
        url='https://github.com/rwightman/pytorch-image-models/releases/download/v0.1-weights/tf_efficientnet_b8_ra-572d5dd9.pth',
        hf_hub_id='timm/',
        input_size=(3, 672, 672), pool_size=(21, 21), crop_pct=0.954),

    'tf_efficientnet_b0.aa_in1k': _cfg(
        url='https://github.com/rwightman/pytorch-image-models/releases/download/v0.1-weights/tf_efficientnet_b0_aa-827b6e33.pth',
        hf_hub_id='timm/',
        input_size=(3, 224, 224)),
    'tf_efficientnet_b1.aa_in1k': _cfg(
        url='https://github.com/rwightman/pytorch-image-models/releases/download/v0.1-weights/tf_efficientnet_b1_aa-ea7a6ee0.pth',
        hf_hub_id='timm/',
        input_size=(3, 240, 240), pool_size=(8, 8), crop_pct=0.882),
    'tf_efficientnet_b2.aa_in1k': _cfg(
        url='https://github.com/rwightman/pytorch-image-models/releases/download/v0.1-weights/tf_efficientnet_b2_aa-60c94f97.pth',
        hf_hub_id='timm/',
        input_size=(3, 260, 260), pool_size=(9, 9), crop_pct=0.890),
    'tf_efficientnet_b3.aa_in1k': _cfg(
        url='https://github.com/rwightman/pytorch-image-models/releases/download/v0.1-weights/tf_efficientnet_b3_aa-84b4657e.pth',
        hf_hub_id='timm/',
        input_size=(3, 300, 300), pool_size=(10, 10), crop_pct=0.904),
    'tf_efficientnet_b4.aa_in1k': _cfg(
        url='https://github.com/rwightman/pytorch-image-models/releases/download/v0.1-weights/tf_efficientnet_b4_aa-818f208c.pth',
        hf_hub_id='timm/',
        input_size=(3, 380, 380), pool_size=(12, 12), crop_pct=0.922),
    'tf_efficientnet_b5.aa_in1k': _cfg(
        url='https://github.com/huggingface/pytorch-image-models/releases/download/v0.1-weights/tf_efficientnet_b5_aa-99018a74.pth',
        hf_hub_id='timm/',
        input_size=(3, 456, 456), pool_size=(15, 15), crop_pct=0.934),
    'tf_efficientnet_b6.aa_in1k': _cfg(
        url='https://github.com/rwightman/pytorch-image-models/releases/download/v0.1-weights/tf_efficientnet_b6_aa-80ba17e4.pth',
        hf_hub_id='timm/',
        input_size=(3, 528, 528), pool_size=(17, 17), crop_pct=0.942),
    'tf_efficientnet_b7.aa_in1k': _cfg(
        url='https://github.com/huggingface/pytorch-image-models/releases/download/v0.1-weights/tf_efficientnet_b7_aa-076e3472.pth',
        hf_hub_id='timm/',
        input_size=(3, 600, 600), pool_size=(19, 19), crop_pct=0.949),

    'tf_efficientnet_b0.in1k': _cfg(
        url='https://github.com/huggingface/pytorch-image-models/releases/download/v0.1-weights/tf_efficientnet_b0-0af12548.pth',
        hf_hub_id='timm/',
        input_size=(3, 224, 224)),
    'tf_efficientnet_b1.in1k': _cfg(
        url='https://github.com/huggingface/pytorch-image-models/releases/download/v0.1-weights/tf_efficientnet_b1-5c1377c4.pth',
        hf_hub_id='timm/',
        input_size=(3, 240, 240), pool_size=(8, 8), crop_pct=0.882),
    'tf_efficientnet_b2.in1k': _cfg(
        url='https://github.com/huggingface/pytorch-image-models/releases/download/v0.1-weights/tf_efficientnet_b2-e393ef04.pth',
        hf_hub_id='timm/',
        input_size=(3, 260, 260), pool_size=(9, 9), crop_pct=0.890),
    'tf_efficientnet_b3.in1k': _cfg(
        url='https://github.com/huggingface/pytorch-image-models/releases/download/v0.1-weights/tf_efficientnet_b3-e3bd6955.pth',
        hf_hub_id='timm/',
        input_size=(3, 300, 300), pool_size=(10, 10), crop_pct=0.904),
    'tf_efficientnet_b4.in1k': _cfg(
        url='https://github.com/huggingface/pytorch-image-models/releases/download/v0.1-weights/tf_efficientnet_b4-74ee3bed.pth',
        hf_hub_id='timm/',
        input_size=(3, 380, 380), pool_size=(12, 12), crop_pct=0.922),
    'tf_efficientnet_b5.in1k': _cfg(
        url='https://github.com/huggingface/pytorch-image-models/releases/download/v0.1-weights/tf_efficientnet_b5-c6949ce9.pth',
        hf_hub_id='timm/',
        input_size=(3, 456, 456), pool_size=(15, 15), crop_pct=0.934),

    'tf_efficientnet_es.in1k': _cfg(
        url='https://github.com/rwightman/pytorch-image-models/releases/download/v0.1-weights/tf_efficientnet_es-ca1afbfe.pth',
        hf_hub_id='timm/',
        mean=(0.5, 0.5, 0.5), std=(0.5, 0.5, 0.5),
        input_size=(3, 224, 224), ),
    'tf_efficientnet_em.in1k': _cfg(
        url='https://github.com/rwightman/pytorch-image-models/releases/download/v0.1-weights/tf_efficientnet_em-e78cfe58.pth',
        hf_hub_id='timm/',
        mean=(0.5, 0.5, 0.5), std=(0.5, 0.5, 0.5),
        input_size=(3, 240, 240), pool_size=(8, 8), crop_pct=0.882),
    'tf_efficientnet_el.in1k': _cfg(
        url='https://github.com/rwightman/pytorch-image-models/releases/download/v0.1-weights/tf_efficientnet_el-5143854e.pth',
        hf_hub_id='timm/',
        mean=(0.5, 0.5, 0.5), std=(0.5, 0.5, 0.5),
        input_size=(3, 300, 300), pool_size=(10, 10), crop_pct=0.904),

    'tf_efficientnet_cc_b0_4e.in1k': _cfg(
        url='https://github.com/rwightman/pytorch-image-models/releases/download/v0.1-weights/tf_efficientnet_cc_b0_4e-4362b6b2.pth',
        hf_hub_id='timm/',
        mean=IMAGENET_INCEPTION_MEAN, std=IMAGENET_INCEPTION_STD),
    'tf_efficientnet_cc_b0_8e.in1k': _cfg(
        url='https://github.com/rwightman/pytorch-image-models/releases/download/v0.1-weights/tf_efficientnet_cc_b0_8e-66184a25.pth',
        hf_hub_id='timm/',
        mean=IMAGENET_INCEPTION_MEAN, std=IMAGENET_INCEPTION_STD),
    'tf_efficientnet_cc_b1_8e.in1k': _cfg(
        url='https://github.com/rwightman/pytorch-image-models/releases/download/v0.1-weights/tf_efficientnet_cc_b1_8e-f7c79ae1.pth',
        hf_hub_id='timm/',
        mean=IMAGENET_INCEPTION_MEAN, std=IMAGENET_INCEPTION_STD,
        input_size=(3, 240, 240), pool_size=(8, 8), crop_pct=0.882),

    'tf_efficientnet_lite0.in1k': _cfg(
        url='https://github.com/rwightman/pytorch-image-models/releases/download/v0.1-weights/tf_efficientnet_lite0-0aa007d2.pth',
        hf_hub_id='timm/',
        mean=(0.5, 0.5, 0.5), std=(0.5, 0.5, 0.5),
        interpolation='bicubic',  # should be bilinear but bicubic better match for TF bilinear at low res
    ),
    'tf_efficientnet_lite1.in1k': _cfg(
        url='https://github.com/rwightman/pytorch-image-models/releases/download/v0.1-weights/tf_efficientnet_lite1-bde8b488.pth',
        hf_hub_id='timm/',
        mean=(0.5, 0.5, 0.5), std=(0.5, 0.5, 0.5),
        input_size=(3, 240, 240), pool_size=(8, 8), crop_pct=0.882,
        interpolation='bicubic',  # should be bilinear but bicubic better match for TF bilinear at low res
    ),
    'tf_efficientnet_lite2.in1k': _cfg(
        url='https://github.com/rwightman/pytorch-image-models/releases/download/v0.1-weights/tf_efficientnet_lite2-dcccb7df.pth',
        hf_hub_id='timm/',
        mean=(0.5, 0.5, 0.5), std=(0.5, 0.5, 0.5),
        input_size=(3, 260, 260), pool_size=(9, 9), crop_pct=0.890,
        interpolation='bicubic',  # should be bilinear but bicubic better match for TF bilinear at low res
    ),
    'tf_efficientnet_lite3.in1k': _cfg(
        url='https://github.com/rwightman/pytorch-image-models/releases/download/v0.1-weights/tf_efficientnet_lite3-b733e338.pth',
        hf_hub_id='timm/',
        mean=(0.5, 0.5, 0.5), std=(0.5, 0.5, 0.5),
        input_size=(3, 300, 300), pool_size=(10, 10), crop_pct=0.904, interpolation='bilinear'),
    'tf_efficientnet_lite4.in1k': _cfg(
        url='https://github.com/rwightman/pytorch-image-models/releases/download/v0.1-weights/tf_efficientnet_lite4-741542c3.pth',
        hf_hub_id='timm/',
        mean=(0.5, 0.5, 0.5), std=(0.5, 0.5, 0.5),
        input_size=(3, 380, 380), pool_size=(12, 12), crop_pct=0.920, interpolation='bilinear'),

    'tf_efficientnetv2_s.in21k_ft_in1k': _cfg(
        url='https://github.com/rwightman/pytorch-image-models/releases/download/v0.1-effv2-weights/tf_efficientnetv2_s_21ft1k-d7dafa41.pth',
        hf_hub_id='timm/',
        mean=(0.5, 0.5, 0.5), std=(0.5, 0.5, 0.5),
        input_size=(3, 300, 300), test_input_size=(3, 384, 384), pool_size=(10, 10), crop_pct=1.0),
    'tf_efficientnetv2_m.in21k_ft_in1k': _cfg(
        url='https://github.com/rwightman/pytorch-image-models/releases/download/v0.1-effv2-weights/tf_efficientnetv2_m_21ft1k-bf41664a.pth',
        hf_hub_id='timm/',
        mean=(0.5, 0.5, 0.5), std=(0.5, 0.5, 0.5),
        input_size=(3, 384, 384), test_input_size=(3, 480, 480), pool_size=(12, 12), crop_pct=1.0, crop_mode='squash'),
    'tf_efficientnetv2_l.in21k_ft_in1k': _cfg(
        url='https://github.com/rwightman/pytorch-image-models/releases/download/v0.1-effv2-weights/tf_efficientnetv2_l_21ft1k-60127a9d.pth',
        hf_hub_id='timm/',
        mean=(0.5, 0.5, 0.5), std=(0.5, 0.5, 0.5),
        input_size=(3, 384, 384), test_input_size=(3, 480, 480), pool_size=(12, 12), crop_pct=1.0, crop_mode='squash'),
    'tf_efficientnetv2_xl.in21k_ft_in1k': _cfg(
        url='https://github.com/rwightman/pytorch-image-models/releases/download/v0.1-effv2-weights/tf_efficientnetv2_xl_in21ft1k-06c35c48.pth',
        hf_hub_id='timm/',
        mean=(0.5, 0.5, 0.5), std=(0.5, 0.5, 0.5),
        input_size=(3, 384, 384), test_input_size=(3, 512, 512), pool_size=(12, 12), crop_pct=1.0, crop_mode='squash'),

    'tf_efficientnetv2_s.in1k': _cfg(
        url='https://github.com/rwightman/pytorch-image-models/releases/download/v0.1-effv2-weights/tf_efficientnetv2_s-eb54923e.pth',
        hf_hub_id='timm/',
        mean=(0.5, 0.5, 0.5), std=(0.5, 0.5, 0.5),
        input_size=(3, 300, 300), test_input_size=(3, 384, 384), pool_size=(10, 10), crop_pct=1.0),
    'tf_efficientnetv2_m.in1k': _cfg(
        url='https://github.com/rwightman/pytorch-image-models/releases/download/v0.1-effv2-weights/tf_efficientnetv2_m-cc09e0cd.pth',
        hf_hub_id='timm/',
        mean=(0.5, 0.5, 0.5), std=(0.5, 0.5, 0.5),
        input_size=(3, 384, 384), test_input_size=(3, 480, 480), pool_size=(12, 12), crop_pct=1.0, crop_mode='squash'),
    'tf_efficientnetv2_l.in1k': _cfg(
        url='https://github.com/rwightman/pytorch-image-models/releases/download/v0.1-effv2-weights/tf_efficientnetv2_l-d664b728.pth',
        hf_hub_id='timm/',
        mean=(0.5, 0.5, 0.5), std=(0.5, 0.5, 0.5),
        input_size=(3, 384, 384), test_input_size=(3, 480, 480), pool_size=(12, 12), crop_pct=1.0, crop_mode='squash'),

    'tf_efficientnetv2_s.in21k': _cfg(
        url='https://github.com/rwightman/pytorch-image-models/releases/download/v0.1-effv2-weights/tf_efficientnetv2_s_21k-6337ad01.pth',
        hf_hub_id='timm/',
        mean=(0.5, 0.5, 0.5), std=(0.5, 0.5, 0.5), num_classes=21843,
        input_size=(3, 300, 300), test_input_size=(3, 384, 384), pool_size=(10, 10), crop_pct=1.0),
    'tf_efficientnetv2_m.in21k': _cfg(
        url='https://github.com/rwightman/pytorch-image-models/releases/download/v0.1-effv2-weights/tf_efficientnetv2_m_21k-361418a2.pth',
        hf_hub_id='timm/',
        mean=(0.5, 0.5, 0.5), std=(0.5, 0.5, 0.5), num_classes=21843,
        input_size=(3, 384, 384), test_input_size=(3, 480, 480), pool_size=(12, 12), crop_pct=1.0, crop_mode='squash'),
    'tf_efficientnetv2_l.in21k': _cfg(
        url='https://github.com/rwightman/pytorch-image-models/releases/download/v0.1-effv2-weights/tf_efficientnetv2_l_21k-91a19ec9.pth',
        hf_hub_id='timm/',
        mean=(0.5, 0.5, 0.5), std=(0.5, 0.5, 0.5), num_classes=21843,
        input_size=(3, 384, 384), test_input_size=(3, 480, 480), pool_size=(12, 12), crop_pct=1.0, crop_mode='squash'),
    'tf_efficientnetv2_xl.in21k': _cfg(
        url='https://github.com/rwightman/pytorch-image-models/releases/download/v0.1-effv2-weights/tf_efficientnetv2_xl_in21k-fd7e8abf.pth',
        hf_hub_id='timm/',
        mean=(0.5, 0.5, 0.5), std=(0.5, 0.5, 0.5), num_classes=21843,
        input_size=(3, 384, 384), test_input_size=(3, 512, 512), pool_size=(12, 12), crop_pct=1.0, crop_mode='squash'),

    'tf_efficientnetv2_b0.in1k': _cfg(
        url='https://github.com/rwightman/pytorch-image-models/releases/download/v0.1-effv2-weights/tf_efficientnetv2_b0-c7cc451f.pth',
        hf_hub_id='timm/',
        input_size=(3, 192, 192), test_input_size=(3, 224, 224), pool_size=(6, 6)),
    'tf_efficientnetv2_b1.in1k': _cfg(
        url='https://github.com/rwightman/pytorch-image-models/releases/download/v0.1-effv2-weights/tf_efficientnetv2_b1-be6e41b0.pth',
        hf_hub_id='timm/',
        input_size=(3, 192, 192), test_input_size=(3, 240, 240), pool_size=(6, 6), crop_pct=0.882),
    'tf_efficientnetv2_b2.in1k': _cfg(
        url='https://github.com/rwightman/pytorch-image-models/releases/download/v0.1-effv2-weights/tf_efficientnetv2_b2-847de54e.pth',
        hf_hub_id='timm/',
        input_size=(3, 208, 208), test_input_size=(3, 260, 260), pool_size=(7, 7), crop_pct=0.890),
    'tf_efficientnetv2_b3.in21k_ft_in1k': _cfg(
        hf_hub_id='timm/',
        mean=IMAGENET_INCEPTION_MEAN, std=IMAGENET_INCEPTION_STD,
        input_size=(3, 240, 240), test_input_size=(3, 300, 300), pool_size=(8, 8), crop_pct=0.9, crop_mode='squash'),
    'tf_efficientnetv2_b3.in1k': _cfg(
        url='https://github.com/rwightman/pytorch-image-models/releases/download/v0.1-effv2-weights/tf_efficientnetv2_b3-57773f13.pth',
        hf_hub_id='timm/',
        input_size=(3, 240, 240), test_input_size=(3, 300, 300), pool_size=(8, 8), crop_pct=0.904),
    'tf_efficientnetv2_b3.in21k': _cfg(
        hf_hub_id='timm/',
        mean=IMAGENET_INCEPTION_MEAN, std=IMAGENET_INCEPTION_STD, num_classes=21843,
        input_size=(3, 240, 240), test_input_size=(3, 300, 300), pool_size=(8, 8), crop_pct=0.904),

    'mixnet_s.ft_in1k': _cfg(
        url='https://github.com/rwightman/pytorch-image-models/releases/download/v0.1-weights/mixnet_s-a907afbc.pth',
        hf_hub_id='timm/'),
    'mixnet_m.ft_in1k': _cfg(
        url='https://github.com/rwightman/pytorch-image-models/releases/download/v0.1-weights/mixnet_m-4647fc68.pth',
        hf_hub_id='timm/'),
    'mixnet_l.ft_in1k': _cfg(
        url='https://github.com/rwightman/pytorch-image-models/releases/download/v0.1-weights/mixnet_l-5a9a2ed8.pth',
        hf_hub_id='timm/'),
    'mixnet_xl.ra_in1k': _cfg(
        url='https://github.com/rwightman/pytorch-image-models/releases/download/v0.1-weights/mixnet_xl_ra-aac3c00c.pth',
        hf_hub_id='timm/'),
    'mixnet_xxl.untrained': _cfg(),

    'tf_mixnet_s.in1k': _cfg(
        url='https://github.com/rwightman/pytorch-image-models/releases/download/v0.1-weights/tf_mixnet_s-89d3354b.pth',
        hf_hub_id='timm/'),
    'tf_mixnet_m.in1k': _cfg(
        url='https://github.com/rwightman/pytorch-image-models/releases/download/v0.1-weights/tf_mixnet_m-0f4d8805.pth',
        hf_hub_id='timm/'),
    'tf_mixnet_l.in1k': _cfg(
        url='https://github.com/rwightman/pytorch-image-models/releases/download/v0.1-weights/tf_mixnet_l-6c92e0c8.pth',
        hf_hub_id='timm/'),

    "tinynet_a.in1k": _cfg(
        input_size=(3, 192, 192), pool_size=(6, 6),  # int(224 * 0.86)
        url='https://github.com/huawei-noah/CV-Backbones/releases/download/v1.2.0/tinynet_a.pth',
        hf_hub_id='timm/'),
    "tinynet_b.in1k": _cfg(
        input_size=(3, 188, 188), pool_size=(6, 6),  # int(224 * 0.84)
        url='https://github.com/huawei-noah/CV-Backbones/releases/download/v1.2.0/tinynet_b.pth',
        hf_hub_id='timm/'),
    "tinynet_c.in1k": _cfg(
        input_size=(3, 184, 184), pool_size=(6, 6),  # int(224 * 0.825)
        url='https://github.com/huawei-noah/CV-Backbones/releases/download/v1.2.0/tinynet_c.pth',
        hf_hub_id='timm/'),
    "tinynet_d.in1k": _cfg(
        input_size=(3, 152, 152), pool_size=(5, 5),  # int(224 * 0.68)
        url='https://github.com/huawei-noah/CV-Backbones/releases/download/v1.2.0/tinynet_d.pth',
        hf_hub_id='timm/'),
    "tinynet_e.in1k": _cfg(
        input_size=(3, 106, 106), pool_size=(4, 4),  # int(224 * 0.475)
        url='https://github.com/huawei-noah/CV-Backbones/releases/download/v1.2.0/tinynet_e.pth',
        hf_hub_id='timm/'),

<<<<<<< HEAD
    "test_efficientnet.untrained": _cfg(
        # hf_hub_id='timm/'
        input_size=(3, 160, 160), pool_size=(5, 5)),
=======
    'mobilenet_edgetpu_100.untrained': _cfg(
        # hf_hub_id='timm/',
        input_size=(3, 224, 224), crop_pct=0.9),
    'mobilenet_edgetpu_v2_xs.untrained': _cfg(
        # hf_hub_id='timm/',
        input_size=(3, 224, 224), crop_pct=0.9),
    'mobilenet_edgetpu_v2_s.untrained': _cfg(
        #hf_hub_id='timm/',
        input_size=(3, 224, 224), crop_pct=0.9),
    'mobilenet_edgetpu_v2_m.untrained': _cfg(
        #hf_hub_id='timm/',
        input_size=(3, 224, 224), crop_pct=0.9),
    'mobilenet_edgetpu_v2_l.untrained': _cfg(
        #hf_hub_id='timm/',
        input_size=(3, 224, 224), crop_pct=0.9),

>>>>>>> a1996ec0
})


@register_model
def mnasnet_050(pretrained=False, **kwargs) -> EfficientNet:
    """ MNASNet B1, depth multiplier of 0.5. """
    model = _gen_mnasnet_b1('mnasnet_050', 0.5, pretrained=pretrained, **kwargs)
    return model


@register_model
def mnasnet_075(pretrained=False, **kwargs) -> EfficientNet:
    """ MNASNet B1, depth multiplier of 0.75. """
    model = _gen_mnasnet_b1('mnasnet_075', 0.75, pretrained=pretrained, **kwargs)
    return model


@register_model
def mnasnet_100(pretrained=False, **kwargs) -> EfficientNet:
    """ MNASNet B1, depth multiplier of 1.0. """
    model = _gen_mnasnet_b1('mnasnet_100', 1.0, pretrained=pretrained, **kwargs)
    return model


@register_model
def mnasnet_140(pretrained=False, **kwargs) -> EfficientNet:
    """ MNASNet B1,  depth multiplier of 1.4 """
    model = _gen_mnasnet_b1('mnasnet_140', 1.4, pretrained=pretrained, **kwargs)
    return model


@register_model
def semnasnet_050(pretrained=False, **kwargs) -> EfficientNet:
    """ MNASNet A1 (w/ SE), depth multiplier of 0.5 """
    model = _gen_mnasnet_a1('semnasnet_050', 0.5, pretrained=pretrained, **kwargs)
    return model


@register_model
def semnasnet_075(pretrained=False, **kwargs) -> EfficientNet:
    """ MNASNet A1 (w/ SE),  depth multiplier of 0.75. """
    model = _gen_mnasnet_a1('semnasnet_075', 0.75, pretrained=pretrained, **kwargs)
    return model


@register_model
def semnasnet_100(pretrained=False, **kwargs) -> EfficientNet:
    """ MNASNet A1 (w/ SE), depth multiplier of 1.0. """
    model = _gen_mnasnet_a1('semnasnet_100', 1.0, pretrained=pretrained, **kwargs)
    return model


@register_model
def semnasnet_140(pretrained=False, **kwargs) -> EfficientNet:
    """ MNASNet A1 (w/ SE), depth multiplier of 1.4. """
    model = _gen_mnasnet_a1('semnasnet_140', 1.4, pretrained=pretrained, **kwargs)
    return model


@register_model
def mnasnet_small(pretrained=False, **kwargs) -> EfficientNet:
    """ MNASNet Small,  depth multiplier of 1.0. """
    model = _gen_mnasnet_small('mnasnet_small', 1.0, pretrained=pretrained, **kwargs)
    return model


@register_model
def mobilenet_100(pretrained=False, **kwargs) -> EfficientNet:
    """ MobileNet V1 """
    model = _gen_mobilenet_v1('mobilenet_100', 1.0, pretrained=pretrained, **kwargs)
    return model


@register_model
def mobilenet_125(pretrained=False, **kwargs) -> EfficientNet:
    """ MobileNet V1 """
    model = _gen_mobilenet_v1('mobilenet_125', 1.25, pretrained=pretrained, **kwargs)
    return model


@register_model
def mobilenetv2_035(pretrained=False, **kwargs) -> EfficientNet:
    """ MobileNet V2 w/ 0.35 channel multiplier """
    model = _gen_mobilenet_v2('mobilenetv2_035', 0.35, pretrained=pretrained, **kwargs)
    return model


@register_model
def mobilenetv2_050(pretrained=False, **kwargs) -> EfficientNet:
    """ MobileNet V2 w/ 0.5 channel multiplier """
    model = _gen_mobilenet_v2('mobilenetv2_050', 0.5, pretrained=pretrained, **kwargs)
    return model


@register_model
def mobilenetv2_075(pretrained=False, **kwargs) -> EfficientNet:
    """ MobileNet V2 w/ 0.75 channel multiplier """
    model = _gen_mobilenet_v2('mobilenetv2_075', 0.75, pretrained=pretrained, **kwargs)
    return model


@register_model
def mobilenetv2_100(pretrained=False, **kwargs) -> EfficientNet:
    """ MobileNet V2 w/ 1.0 channel multiplier """
    model = _gen_mobilenet_v2('mobilenetv2_100', 1.0, pretrained=pretrained, **kwargs)
    return model


@register_model
def mobilenetv2_140(pretrained=False, **kwargs) -> EfficientNet:
    """ MobileNet V2 w/ 1.4 channel multiplier """
    model = _gen_mobilenet_v2('mobilenetv2_140', 1.4, pretrained=pretrained, **kwargs)
    return model


@register_model
def mobilenetv2_110d(pretrained=False, **kwargs) -> EfficientNet:
    """ MobileNet V2 w/ 1.1 channel, 1.2 depth multipliers"""
    model = _gen_mobilenet_v2(
        'mobilenetv2_110d', 1.1, depth_multiplier=1.2, fix_stem_head=True, pretrained=pretrained, **kwargs)
    return model


@register_model
def mobilenetv2_120d(pretrained=False, **kwargs) -> EfficientNet:
    """ MobileNet V2 w/ 1.2 channel, 1.4 depth multipliers """
    model = _gen_mobilenet_v2(
        'mobilenetv2_120d', 1.2, depth_multiplier=1.4, fix_stem_head=True, pretrained=pretrained, **kwargs)
    return model


@register_model
def fbnetc_100(pretrained=False, **kwargs) -> EfficientNet:
    """ FBNet-C """
    if pretrained:
        # pretrained model trained with non-default BN epsilon
        kwargs.setdefault('bn_eps', BN_EPS_TF_DEFAULT)
    model = _gen_fbnetc('fbnetc_100', 1.0, pretrained=pretrained, **kwargs)
    return model


@register_model
def spnasnet_100(pretrained=False, **kwargs) -> EfficientNet:
    """ Single-Path NAS Pixel1"""
    model = _gen_spnasnet('spnasnet_100', 1.0, pretrained=pretrained, **kwargs)
    return model


@register_model
def efficientnet_b0(pretrained=False, **kwargs) -> EfficientNet:
    """ EfficientNet-B0 """
    # NOTE for train, drop_rate should be 0.2, drop_path_rate should be 0.2
    model = _gen_efficientnet(
        'efficientnet_b0', channel_multiplier=1.0, depth_multiplier=1.0, pretrained=pretrained, **kwargs)
    return model


@register_model
def efficientnet_b1(pretrained=False, **kwargs) -> EfficientNet:
    """ EfficientNet-B1 """
    # NOTE for train, drop_rate should be 0.2, drop_path_rate should be 0.2
    model = _gen_efficientnet(
        'efficientnet_b1', channel_multiplier=1.0, depth_multiplier=1.1, pretrained=pretrained, **kwargs)
    return model


@register_model
def efficientnet_b2(pretrained=False, **kwargs) -> EfficientNet:
    """ EfficientNet-B2 """
    # NOTE for train, drop_rate should be 0.3, drop_path_rate should be 0.2
    model = _gen_efficientnet(
        'efficientnet_b2', channel_multiplier=1.1, depth_multiplier=1.2, pretrained=pretrained, **kwargs)
    return model


@register_model
def efficientnet_b3(pretrained=False, **kwargs) -> EfficientNet:
    """ EfficientNet-B3 """
    # NOTE for train, drop_rate should be 0.3, drop_path_rate should be 0.2
    model = _gen_efficientnet(
        'efficientnet_b3', channel_multiplier=1.2, depth_multiplier=1.4, pretrained=pretrained, **kwargs)
    return model


@register_model
def efficientnet_b4(pretrained=False, **kwargs) -> EfficientNet:
    """ EfficientNet-B4 """
    # NOTE for train, drop_rate should be 0.4, drop_path_rate should be 0.2
    model = _gen_efficientnet(
        'efficientnet_b4', channel_multiplier=1.4, depth_multiplier=1.8, pretrained=pretrained, **kwargs)
    return model


@register_model
def efficientnet_b5(pretrained=False, **kwargs) -> EfficientNet:
    """ EfficientNet-B5 """
    # NOTE for train, drop_rate should be 0.4, drop_path_rate should be 0.2
    model = _gen_efficientnet(
        'efficientnet_b5', channel_multiplier=1.6, depth_multiplier=2.2, pretrained=pretrained, **kwargs)
    return model


@register_model
def efficientnet_b6(pretrained=False, **kwargs) -> EfficientNet:
    """ EfficientNet-B6 """
    # NOTE for train, drop_rate should be 0.5, drop_path_rate should be 0.2
    model = _gen_efficientnet(
        'efficientnet_b6', channel_multiplier=1.8, depth_multiplier=2.6, pretrained=pretrained, **kwargs)
    return model


@register_model
def efficientnet_b7(pretrained=False, **kwargs) -> EfficientNet:
    """ EfficientNet-B7 """
    # NOTE for train, drop_rate should be 0.5, drop_path_rate should be 0.2
    model = _gen_efficientnet(
        'efficientnet_b7', channel_multiplier=2.0, depth_multiplier=3.1, pretrained=pretrained, **kwargs)
    return model


@register_model
def efficientnet_b8(pretrained=False, **kwargs) -> EfficientNet:
    """ EfficientNet-B8 """
    # NOTE for train, drop_rate should be 0.5, drop_path_rate should be 0.2
    model = _gen_efficientnet(
        'efficientnet_b8', channel_multiplier=2.2, depth_multiplier=3.6, pretrained=pretrained, **kwargs)
    return model


@register_model
def efficientnet_l2(pretrained=False, **kwargs) -> EfficientNet:
    """ EfficientNet-L2."""
    # NOTE for train, drop_rate should be 0.5, drop_path_rate should be 0.2
    model = _gen_efficientnet(
        'efficientnet_l2', channel_multiplier=4.3, depth_multiplier=5.3, pretrained=pretrained, **kwargs)
    return model


# FIXME experimental group cong / GroupNorm / EvoNorm experiments
@register_model
def efficientnet_b0_gn(pretrained=False, **kwargs) -> EfficientNet:
    """ EfficientNet-B0 + GroupNorm"""
    model = _gen_efficientnet(
        'efficientnet_b0_gn', norm_layer=partial(GroupNormAct, group_size=8), pretrained=pretrained, **kwargs)
    return model


@register_model
def efficientnet_b0_g8_gn(pretrained=False, **kwargs) -> EfficientNet:
    """ EfficientNet-B0 w/ group conv + GroupNorm"""
    model = _gen_efficientnet(
        'efficientnet_b0_g8_gn', group_size=8, norm_layer=partial(GroupNormAct, group_size=8),
        pretrained=pretrained, **kwargs)
    return model


@register_model
def efficientnet_b0_g16_evos(pretrained=False, **kwargs) -> EfficientNet:
    """ EfficientNet-B0 w/ group 16 conv + EvoNorm"""
    model = _gen_efficientnet(
        'efficientnet_b0_g16_evos', group_size=16, channel_divisor=16,
        pretrained=pretrained, **kwargs) #norm_layer=partial(EvoNorm2dS0, group_size=16),
    return model


@register_model
def efficientnet_b3_gn(pretrained=False, **kwargs) -> EfficientNet:
    """ EfficientNet-B3 w/ GroupNorm """
    # NOTE for train, drop_rate should be 0.3, drop_path_rate should be 0.2
    model = _gen_efficientnet(
        'efficientnet_b3_gn', channel_multiplier=1.2, depth_multiplier=1.4, channel_divisor=16,
        norm_layer=partial(GroupNormAct, group_size=16), pretrained=pretrained, **kwargs)
    return model


@register_model
def efficientnet_b3_g8_gn(pretrained=False, **kwargs) -> EfficientNet:
    """ EfficientNet-B3 w/ grouped conv + BN"""
    # NOTE for train, drop_rate should be 0.3, drop_path_rate should be 0.2
    model = _gen_efficientnet(
        'efficientnet_b3_g8_gn', channel_multiplier=1.2, depth_multiplier=1.4, group_size=8, channel_divisor=16,
        norm_layer=partial(GroupNormAct, group_size=16), pretrained=pretrained, **kwargs)
    return model


@register_model
def efficientnet_blur_b0(pretrained=False, **kwargs) -> EfficientNet:
    """ EfficientNet-B0 w/ BlurPool """
    # NOTE for train, drop_rate should be 0.2, drop_path_rate should be 0.2
    model = _gen_efficientnet(
        'efficientnet_blur_b0', channel_multiplier=1.0, depth_multiplier=1.0, pretrained=pretrained,
        aa_layer='blurpc', **kwargs
    )
    return model


@register_model
def efficientnet_es(pretrained=False, **kwargs) -> EfficientNet:
    """ EfficientNet-Edge Small. """
    model = _gen_efficientnet_edge(
        'efficientnet_es', channel_multiplier=1.0, depth_multiplier=1.0, pretrained=pretrained, **kwargs)
    return model


@register_model
def efficientnet_es_pruned(pretrained=False, **kwargs) -> EfficientNet:
    """ EfficientNet-Edge Small Pruned. For more info: https://github.com/DeGirum/pruned-models/releases/tag/efficientnet_v1.0"""
    model = _gen_efficientnet_edge(
        'efficientnet_es_pruned', channel_multiplier=1.0, depth_multiplier=1.0, pretrained=pretrained, **kwargs)
    return model

@register_model
def efficientnet_em(pretrained=False, **kwargs) -> EfficientNet:
    """ EfficientNet-Edge-Medium. """
    model = _gen_efficientnet_edge(
        'efficientnet_em', channel_multiplier=1.0, depth_multiplier=1.1, pretrained=pretrained, **kwargs)
    return model


@register_model
def efficientnet_el(pretrained=False, **kwargs) -> EfficientNet:
    """ EfficientNet-Edge-Large. """
    model = _gen_efficientnet_edge(
        'efficientnet_el', channel_multiplier=1.2, depth_multiplier=1.4, pretrained=pretrained, **kwargs)
    return model

@register_model
def efficientnet_el_pruned(pretrained=False, **kwargs) -> EfficientNet:
    """ EfficientNet-Edge-Large pruned. For more info: https://github.com/DeGirum/pruned-models/releases/tag/efficientnet_v1.0"""
    model = _gen_efficientnet_edge(
        'efficientnet_el_pruned', channel_multiplier=1.2, depth_multiplier=1.4, pretrained=pretrained, **kwargs)
    return model

@register_model
def efficientnet_cc_b0_4e(pretrained=False, **kwargs) -> EfficientNet:
    """ EfficientNet-CondConv-B0 w/ 8 Experts """
    # NOTE for train, drop_rate should be 0.2, drop_path_rate should be 0.2
    model = _gen_efficientnet_condconv(
        'efficientnet_cc_b0_4e', channel_multiplier=1.0, depth_multiplier=1.0, pretrained=pretrained, **kwargs)
    return model


@register_model
def efficientnet_cc_b0_8e(pretrained=False, **kwargs) -> EfficientNet:
    """ EfficientNet-CondConv-B0 w/ 8 Experts """
    # NOTE for train, drop_rate should be 0.2, drop_path_rate should be 0.2
    model = _gen_efficientnet_condconv(
        'efficientnet_cc_b0_8e', channel_multiplier=1.0, depth_multiplier=1.0, experts_multiplier=2,
        pretrained=pretrained, **kwargs)
    return model


@register_model
def efficientnet_cc_b1_8e(pretrained=False, **kwargs) -> EfficientNet:
    """ EfficientNet-CondConv-B1 w/ 8 Experts """
    # NOTE for train, drop_rate should be 0.2, drop_path_rate should be 0.2
    model = _gen_efficientnet_condconv(
        'efficientnet_cc_b1_8e', channel_multiplier=1.0, depth_multiplier=1.1, experts_multiplier=2,
        pretrained=pretrained, **kwargs)
    return model


@register_model
def efficientnet_lite0(pretrained=False, **kwargs) -> EfficientNet:
    """ EfficientNet-Lite0 """
    # NOTE for train, drop_rate should be 0.2, drop_path_rate should be 0.2
    model = _gen_efficientnet_lite(
        'efficientnet_lite0', channel_multiplier=1.0, depth_multiplier=1.0, pretrained=pretrained, **kwargs)
    return model


@register_model
def efficientnet_lite1(pretrained=False, **kwargs) -> EfficientNet:
    """ EfficientNet-Lite1 """
    # NOTE for train, drop_rate should be 0.2, drop_path_rate should be 0.2
    model = _gen_efficientnet_lite(
        'efficientnet_lite1', channel_multiplier=1.0, depth_multiplier=1.1, pretrained=pretrained, **kwargs)
    return model


@register_model
def efficientnet_lite2(pretrained=False, **kwargs) -> EfficientNet:
    """ EfficientNet-Lite2 """
    # NOTE for train, drop_rate should be 0.3, drop_path_rate should be 0.2
    model = _gen_efficientnet_lite(
        'efficientnet_lite2', channel_multiplier=1.1, depth_multiplier=1.2, pretrained=pretrained, **kwargs)
    return model


@register_model
def efficientnet_lite3(pretrained=False, **kwargs) -> EfficientNet:
    """ EfficientNet-Lite3 """
    # NOTE for train, drop_rate should be 0.3, drop_path_rate should be 0.2
    model = _gen_efficientnet_lite(
        'efficientnet_lite3', channel_multiplier=1.2, depth_multiplier=1.4, pretrained=pretrained, **kwargs)
    return model


@register_model
def efficientnet_lite4(pretrained=False, **kwargs) -> EfficientNet:
    """ EfficientNet-Lite4 """
    # NOTE for train, drop_rate should be 0.4, drop_path_rate should be 0.2
    model = _gen_efficientnet_lite(
        'efficientnet_lite4', channel_multiplier=1.4, depth_multiplier=1.8, pretrained=pretrained, **kwargs)
    return model


@register_model
def efficientnet_b1_pruned(pretrained=False, **kwargs) -> EfficientNet:
    """ EfficientNet-B1 Pruned. The pruning has been obtained using https://arxiv.org/pdf/2002.08258.pdf  """
    kwargs.setdefault('bn_eps', BN_EPS_TF_DEFAULT)
    kwargs.setdefault('pad_type', 'same')
    variant = 'efficientnet_b1_pruned'
    model = _gen_efficientnet(
        variant, channel_multiplier=1.0, depth_multiplier=1.1, pruned=True, pretrained=pretrained, **kwargs)
    return model


@register_model
def efficientnet_b2_pruned(pretrained=False, **kwargs) -> EfficientNet:
    """ EfficientNet-B2 Pruned. The pruning has been obtained using https://arxiv.org/pdf/2002.08258.pdf """
    kwargs.setdefault('bn_eps', BN_EPS_TF_DEFAULT)
    kwargs.setdefault('pad_type', 'same')
    model = _gen_efficientnet(
        'efficientnet_b2_pruned', channel_multiplier=1.1, depth_multiplier=1.2, pruned=True,
        pretrained=pretrained, **kwargs)
    return model


@register_model
def efficientnet_b3_pruned(pretrained=False, **kwargs) -> EfficientNet:
    """ EfficientNet-B3 Pruned. The pruning has been obtained using https://arxiv.org/pdf/2002.08258.pdf """
    kwargs.setdefault('bn_eps', BN_EPS_TF_DEFAULT)
    kwargs.setdefault('pad_type', 'same')
    model = _gen_efficientnet(
        'efficientnet_b3_pruned', channel_multiplier=1.2, depth_multiplier=1.4, pruned=True,
        pretrained=pretrained, **kwargs)
    return model


@register_model
def efficientnetv2_rw_t(pretrained=False, **kwargs) -> EfficientNet:
    """ EfficientNet-V2 Tiny (Custom variant, tiny not in paper). """
    model = _gen_efficientnetv2_s(
        'efficientnetv2_rw_t', channel_multiplier=0.8, depth_multiplier=0.9, rw=False, pretrained=pretrained, **kwargs)
    return model


@register_model
def gc_efficientnetv2_rw_t(pretrained=False, **kwargs) -> EfficientNet:
    """ EfficientNet-V2 Tiny w/ Global Context Attn (Custom variant, tiny not in paper). """
    model = _gen_efficientnetv2_s(
        'gc_efficientnetv2_rw_t', channel_multiplier=0.8, depth_multiplier=0.9,
        rw=False, se_layer='gc', pretrained=pretrained, **kwargs)
    return model


@register_model
def efficientnetv2_rw_s(pretrained=False, **kwargs) -> EfficientNet:
    """ EfficientNet-V2 Small (RW variant).
    NOTE: This is my initial (pre official code release) w/ some differences.
    See efficientnetv2_s and tf_efficientnetv2_s for versions that match the official w/ PyTorch vs TF padding
    """
    model = _gen_efficientnetv2_s('efficientnetv2_rw_s', rw=True, pretrained=pretrained, **kwargs)
    return model


@register_model
def efficientnetv2_rw_m(pretrained=False, **kwargs) -> EfficientNet:
    """ EfficientNet-V2 Medium (RW variant).
    """
    model = _gen_efficientnetv2_s(
        'efficientnetv2_rw_m', channel_multiplier=1.2, depth_multiplier=(1.2,) * 4 + (1.6,) * 2, rw=True,
        pretrained=pretrained, **kwargs)
    return model


@register_model
def efficientnetv2_s(pretrained=False, **kwargs) -> EfficientNet:
    """ EfficientNet-V2 Small. """
    model = _gen_efficientnetv2_s('efficientnetv2_s', pretrained=pretrained, **kwargs)
    return model


@register_model
def efficientnetv2_m(pretrained=False, **kwargs) -> EfficientNet:
    """ EfficientNet-V2 Medium. """
    model = _gen_efficientnetv2_m('efficientnetv2_m', pretrained=pretrained, **kwargs)
    return model


@register_model
def efficientnetv2_l(pretrained=False, **kwargs) -> EfficientNet:
    """ EfficientNet-V2 Large. """
    model = _gen_efficientnetv2_l('efficientnetv2_l', pretrained=pretrained, **kwargs)
    return model


@register_model
def efficientnetv2_xl(pretrained=False, **kwargs) -> EfficientNet:
    """ EfficientNet-V2 Xtra-Large. """
    model = _gen_efficientnetv2_xl('efficientnetv2_xl', pretrained=pretrained, **kwargs)
    return model


@register_model
def tf_efficientnet_b0(pretrained=False, **kwargs) -> EfficientNet:
    """ EfficientNet-B0. Tensorflow compatible variant  """
    kwargs.setdefault('bn_eps', BN_EPS_TF_DEFAULT)
    kwargs.setdefault('pad_type', 'same')
    model = _gen_efficientnet(
        'tf_efficientnet_b0', channel_multiplier=1.0, depth_multiplier=1.0, pretrained=pretrained, **kwargs)
    return model


@register_model
def tf_efficientnet_b1(pretrained=False, **kwargs) -> EfficientNet:
    """ EfficientNet-B1. Tensorflow compatible variant  """
    kwargs.setdefault('bn_eps', BN_EPS_TF_DEFAULT)
    kwargs.setdefault('pad_type', 'same')
    model = _gen_efficientnet(
        'tf_efficientnet_b1', channel_multiplier=1.0, depth_multiplier=1.1, pretrained=pretrained, **kwargs)
    return model


@register_model
def tf_efficientnet_b2(pretrained=False, **kwargs) -> EfficientNet:
    """ EfficientNet-B2. Tensorflow compatible variant  """
    kwargs.setdefault('bn_eps', BN_EPS_TF_DEFAULT)
    kwargs.setdefault('pad_type', 'same')
    model = _gen_efficientnet(
        'tf_efficientnet_b2', channel_multiplier=1.1, depth_multiplier=1.2, pretrained=pretrained, **kwargs)
    return model


@register_model
def tf_efficientnet_b3(pretrained=False, **kwargs) -> EfficientNet:
    """ EfficientNet-B3. Tensorflow compatible variant """
    kwargs.setdefault('bn_eps', BN_EPS_TF_DEFAULT)
    kwargs.setdefault('pad_type', 'same')
    model = _gen_efficientnet(
        'tf_efficientnet_b3', channel_multiplier=1.2, depth_multiplier=1.4, pretrained=pretrained, **kwargs)
    return model


@register_model
def tf_efficientnet_b4(pretrained=False, **kwargs) -> EfficientNet:
    """ EfficientNet-B4. Tensorflow compatible variant """
    kwargs.setdefault('bn_eps', BN_EPS_TF_DEFAULT)
    kwargs.setdefault('pad_type', 'same')
    model = _gen_efficientnet(
        'tf_efficientnet_b4', channel_multiplier=1.4, depth_multiplier=1.8, pretrained=pretrained, **kwargs)
    return model


@register_model
def tf_efficientnet_b5(pretrained=False, **kwargs) -> EfficientNet:
    """ EfficientNet-B5. Tensorflow compatible variant """
    kwargs.setdefault('bn_eps', BN_EPS_TF_DEFAULT)
    kwargs.setdefault('pad_type', 'same')
    model = _gen_efficientnet(
        'tf_efficientnet_b5', channel_multiplier=1.6, depth_multiplier=2.2, pretrained=pretrained, **kwargs)
    return model


@register_model
def tf_efficientnet_b6(pretrained=False, **kwargs) -> EfficientNet:
    """ EfficientNet-B6. Tensorflow compatible variant """
    # NOTE for train, drop_rate should be 0.5
    kwargs.setdefault('bn_eps', BN_EPS_TF_DEFAULT)
    kwargs.setdefault('pad_type', 'same')
    model = _gen_efficientnet(
        'tf_efficientnet_b6', channel_multiplier=1.8, depth_multiplier=2.6, pretrained=pretrained, **kwargs)
    return model


@register_model
def tf_efficientnet_b7(pretrained=False, **kwargs) -> EfficientNet:
    """ EfficientNet-B7. Tensorflow compatible variant """
    # NOTE for train, drop_rate should be 0.5
    kwargs.setdefault('bn_eps', BN_EPS_TF_DEFAULT)
    kwargs.setdefault('pad_type', 'same')
    model = _gen_efficientnet(
        'tf_efficientnet_b7', channel_multiplier=2.0, depth_multiplier=3.1, pretrained=pretrained, **kwargs)
    return model


@register_model
def tf_efficientnet_b8(pretrained=False, **kwargs) -> EfficientNet:
    """ EfficientNet-B8. Tensorflow compatible variant """
    # NOTE for train, drop_rate should be 0.5
    kwargs.setdefault('bn_eps', BN_EPS_TF_DEFAULT)
    kwargs.setdefault('pad_type', 'same')
    model = _gen_efficientnet(
        'tf_efficientnet_b8', channel_multiplier=2.2, depth_multiplier=3.6, pretrained=pretrained, **kwargs)
    return model


@register_model
def tf_efficientnet_l2(pretrained=False, **kwargs) -> EfficientNet:
    """ EfficientNet-L2 NoisyStudent. Tensorflow compatible variant """
    # NOTE for train, drop_rate should be 0.5
    kwargs.setdefault('bn_eps', BN_EPS_TF_DEFAULT)
    kwargs.setdefault('pad_type', 'same')
    model = _gen_efficientnet(
        'tf_efficientnet_l2', channel_multiplier=4.3, depth_multiplier=5.3, pretrained=pretrained, **kwargs)
    return model


@register_model
def tf_efficientnet_es(pretrained=False, **kwargs) -> EfficientNet:
    """ EfficientNet-Edge Small. Tensorflow compatible variant  """
    kwargs.setdefault('bn_eps', BN_EPS_TF_DEFAULT)
    kwargs.setdefault('pad_type', 'same')
    model = _gen_efficientnet_edge(
        'tf_efficientnet_es', channel_multiplier=1.0, depth_multiplier=1.0, pretrained=pretrained, **kwargs)
    return model


@register_model
def tf_efficientnet_em(pretrained=False, **kwargs) -> EfficientNet:
    """ EfficientNet-Edge-Medium. Tensorflow compatible variant  """
    kwargs.setdefault('bn_eps', BN_EPS_TF_DEFAULT)
    kwargs.setdefault('pad_type', 'same')
    model = _gen_efficientnet_edge(
        'tf_efficientnet_em', channel_multiplier=1.0, depth_multiplier=1.1, pretrained=pretrained, **kwargs)
    return model


@register_model
def tf_efficientnet_el(pretrained=False, **kwargs) -> EfficientNet:
    """ EfficientNet-Edge-Large. Tensorflow compatible variant  """
    kwargs.setdefault('bn_eps', BN_EPS_TF_DEFAULT)
    kwargs.setdefault('pad_type', 'same')
    model = _gen_efficientnet_edge(
        'tf_efficientnet_el', channel_multiplier=1.2, depth_multiplier=1.4, pretrained=pretrained, **kwargs)
    return model


@register_model
def tf_efficientnet_cc_b0_4e(pretrained=False, **kwargs) -> EfficientNet:
    """ EfficientNet-CondConv-B0 w/ 4 Experts. Tensorflow compatible variant """
    # NOTE for train, drop_rate should be 0.2, drop_path_rate should be 0.2
    kwargs.setdefault('bn_eps', BN_EPS_TF_DEFAULT)
    kwargs.setdefault('pad_type', 'same')
    model = _gen_efficientnet_condconv(
        'tf_efficientnet_cc_b0_4e', channel_multiplier=1.0, depth_multiplier=1.0, pretrained=pretrained, **kwargs)
    return model


@register_model
def tf_efficientnet_cc_b0_8e(pretrained=False, **kwargs) -> EfficientNet:
    """ EfficientNet-CondConv-B0 w/ 8 Experts. Tensorflow compatible variant """
    # NOTE for train, drop_rate should be 0.2, drop_path_rate should be 0.2
    kwargs.setdefault('bn_eps', BN_EPS_TF_DEFAULT)
    kwargs.setdefault('pad_type', 'same')
    model = _gen_efficientnet_condconv(
        'tf_efficientnet_cc_b0_8e', channel_multiplier=1.0, depth_multiplier=1.0, experts_multiplier=2,
        pretrained=pretrained, **kwargs)
    return model


@register_model
def tf_efficientnet_cc_b1_8e(pretrained=False, **kwargs) -> EfficientNet:
    """ EfficientNet-CondConv-B1 w/ 8 Experts. Tensorflow compatible variant """
    # NOTE for train, drop_rate should be 0.2, drop_path_rate should be 0.2
    kwargs.setdefault('bn_eps', BN_EPS_TF_DEFAULT)
    kwargs.setdefault('pad_type', 'same')
    model = _gen_efficientnet_condconv(
        'tf_efficientnet_cc_b1_8e', channel_multiplier=1.0, depth_multiplier=1.1, experts_multiplier=2,
        pretrained=pretrained, **kwargs)
    return model


@register_model
def tf_efficientnet_lite0(pretrained=False, **kwargs) -> EfficientNet:
    """ EfficientNet-Lite0 """
    # NOTE for train, drop_rate should be 0.2, drop_path_rate should be 0.2
    kwargs.setdefault('bn_eps', BN_EPS_TF_DEFAULT)
    kwargs.setdefault('pad_type', 'same')
    model = _gen_efficientnet_lite(
        'tf_efficientnet_lite0', channel_multiplier=1.0, depth_multiplier=1.0, pretrained=pretrained, **kwargs)
    return model


@register_model
def tf_efficientnet_lite1(pretrained=False, **kwargs) -> EfficientNet:
    """ EfficientNet-Lite1 """
    # NOTE for train, drop_rate should be 0.2, drop_path_rate should be 0.2
    kwargs.setdefault('bn_eps', BN_EPS_TF_DEFAULT)
    kwargs.setdefault('pad_type', 'same')
    model = _gen_efficientnet_lite(
        'tf_efficientnet_lite1', channel_multiplier=1.0, depth_multiplier=1.1, pretrained=pretrained, **kwargs)
    return model


@register_model
def tf_efficientnet_lite2(pretrained=False, **kwargs) -> EfficientNet:
    """ EfficientNet-Lite2 """
    # NOTE for train, drop_rate should be 0.3, drop_path_rate should be 0.2
    kwargs.setdefault('bn_eps', BN_EPS_TF_DEFAULT)
    kwargs.setdefault('pad_type', 'same')
    model = _gen_efficientnet_lite(
        'tf_efficientnet_lite2', channel_multiplier=1.1, depth_multiplier=1.2, pretrained=pretrained, **kwargs)
    return model


@register_model
def tf_efficientnet_lite3(pretrained=False, **kwargs) -> EfficientNet:
    """ EfficientNet-Lite3 """
    # NOTE for train, drop_rate should be 0.3, drop_path_rate should be 0.2
    kwargs.setdefault('bn_eps', BN_EPS_TF_DEFAULT)
    kwargs.setdefault('pad_type', 'same')
    model = _gen_efficientnet_lite(
        'tf_efficientnet_lite3', channel_multiplier=1.2, depth_multiplier=1.4, pretrained=pretrained, **kwargs)
    return model


@register_model
def tf_efficientnet_lite4(pretrained=False, **kwargs) -> EfficientNet:
    """ EfficientNet-Lite4 """
    # NOTE for train, drop_rate should be 0.4, drop_path_rate should be 0.2
    kwargs.setdefault('bn_eps', BN_EPS_TF_DEFAULT)
    kwargs.setdefault('pad_type', 'same')
    model = _gen_efficientnet_lite(
        'tf_efficientnet_lite4', channel_multiplier=1.4, depth_multiplier=1.8, pretrained=pretrained, **kwargs)
    return model


@register_model
def tf_efficientnetv2_s(pretrained=False, **kwargs) -> EfficientNet:
    """ EfficientNet-V2 Small. Tensorflow compatible variant  """
    kwargs.setdefault('bn_eps', BN_EPS_TF_DEFAULT)
    kwargs.setdefault('pad_type', 'same')
    model = _gen_efficientnetv2_s('tf_efficientnetv2_s', pretrained=pretrained, **kwargs)
    return model


@register_model
def tf_efficientnetv2_m(pretrained=False, **kwargs) -> EfficientNet:
    """ EfficientNet-V2 Medium. Tensorflow compatible variant  """
    kwargs.setdefault('bn_eps', BN_EPS_TF_DEFAULT)
    kwargs.setdefault('pad_type', 'same')
    model = _gen_efficientnetv2_m('tf_efficientnetv2_m', pretrained=pretrained, **kwargs)
    return model


@register_model
def tf_efficientnetv2_l(pretrained=False, **kwargs) -> EfficientNet:
    """ EfficientNet-V2 Large. Tensorflow compatible variant  """
    kwargs.setdefault('bn_eps', BN_EPS_TF_DEFAULT)
    kwargs.setdefault('pad_type', 'same')
    model = _gen_efficientnetv2_l('tf_efficientnetv2_l', pretrained=pretrained, **kwargs)
    return model


@register_model
def tf_efficientnetv2_xl(pretrained=False, **kwargs) -> EfficientNet:
    """ EfficientNet-V2 Xtra-Large. Tensorflow compatible variant
    """
    kwargs.setdefault('bn_eps', BN_EPS_TF_DEFAULT)
    kwargs.setdefault('pad_type', 'same')
    model = _gen_efficientnetv2_xl('tf_efficientnetv2_xl', pretrained=pretrained, **kwargs)
    return model


@register_model
def tf_efficientnetv2_b0(pretrained=False, **kwargs) -> EfficientNet:
    """ EfficientNet-V2-B0. Tensorflow compatible variant  """
    kwargs.setdefault('bn_eps', BN_EPS_TF_DEFAULT)
    kwargs.setdefault('pad_type', 'same')
    model = _gen_efficientnetv2_base('tf_efficientnetv2_b0', pretrained=pretrained, **kwargs)
    return model


@register_model
def tf_efficientnetv2_b1(pretrained=False, **kwargs) -> EfficientNet:
    """ EfficientNet-V2-B1. Tensorflow compatible variant  """
    kwargs.setdefault('bn_eps', BN_EPS_TF_DEFAULT)
    kwargs.setdefault('pad_type', 'same')
    model = _gen_efficientnetv2_base(
        'tf_efficientnetv2_b1', channel_multiplier=1.0, depth_multiplier=1.1, pretrained=pretrained, **kwargs)
    return model


@register_model
def tf_efficientnetv2_b2(pretrained=False, **kwargs) -> EfficientNet:
    """ EfficientNet-V2-B2. Tensorflow compatible variant  """
    kwargs.setdefault('bn_eps', BN_EPS_TF_DEFAULT)
    kwargs.setdefault('pad_type', 'same')
    model = _gen_efficientnetv2_base(
        'tf_efficientnetv2_b2', channel_multiplier=1.1, depth_multiplier=1.2, pretrained=pretrained, **kwargs)
    return model


@register_model
def tf_efficientnetv2_b3(pretrained=False, **kwargs) -> EfficientNet:
    """ EfficientNet-V2-B3. Tensorflow compatible variant """
    kwargs.setdefault('bn_eps', BN_EPS_TF_DEFAULT)
    kwargs.setdefault('pad_type', 'same')
    model = _gen_efficientnetv2_base(
        'tf_efficientnetv2_b3', channel_multiplier=1.2, depth_multiplier=1.4, pretrained=pretrained, **kwargs)
    return model


@register_model
def efficientnet_x_b3(pretrained=False, **kwargs) -> EfficientNet:
    """ EfficientNet-B3 """
    # NOTE for train, drop_rate should be 0.3, drop_path_rate should be 0.2
    model = _gen_efficientnet_x(
        'efficientnet_b3', channel_multiplier=1.2, depth_multiplier=1.4, pretrained=pretrained, **kwargs)
    return model


@register_model
def efficientnet_x_b5(pretrained=False, **kwargs) -> EfficientNet:
    """ EfficientNet-B5 """
    model = _gen_efficientnet_x(
        'efficientnet_b5', channel_multiplier=1.6, depth_multiplier=2.2, pretrained=pretrained, **kwargs)
    return model


@register_model
def efficientnet_h_b5(pretrained=False, **kwargs) -> EfficientNet:
    """ EfficientNet-B5 """
    model = _gen_efficientnet_x(
        'efficientnet_b5', channel_multiplier=1.92, depth_multiplier=2.2, version=2, pretrained=pretrained, **kwargs)
    return model


@register_model
def mixnet_s(pretrained=False, **kwargs) -> EfficientNet:
    """Creates a MixNet Small model.
    """
    model = _gen_mixnet_s(
        'mixnet_s', channel_multiplier=1.0, pretrained=pretrained, **kwargs)
    return model


@register_model
def mixnet_m(pretrained=False, **kwargs) -> EfficientNet:
    """Creates a MixNet Medium model.
    """
    model = _gen_mixnet_m(
        'mixnet_m', channel_multiplier=1.0, pretrained=pretrained, **kwargs)
    return model


@register_model
def mixnet_l(pretrained=False, **kwargs) -> EfficientNet:
    """Creates a MixNet Large model.
    """
    model = _gen_mixnet_m(
        'mixnet_l', channel_multiplier=1.3, pretrained=pretrained, **kwargs)
    return model


@register_model
def mixnet_xl(pretrained=False, **kwargs) -> EfficientNet:
    """Creates a MixNet Extra-Large model.
    Not a paper spec, experimental def by RW w/ depth scaling.
    """
    model = _gen_mixnet_m(
        'mixnet_xl', channel_multiplier=1.6, depth_multiplier=1.2, pretrained=pretrained, **kwargs)
    return model


@register_model
def mixnet_xxl(pretrained=False, **kwargs) -> EfficientNet:
    """Creates a MixNet Double Extra Large model.
    Not a paper spec, experimental def by RW w/ depth scaling.
    """
    model = _gen_mixnet_m(
        'mixnet_xxl', channel_multiplier=2.4, depth_multiplier=1.3, pretrained=pretrained, **kwargs)
    return model


@register_model
def tf_mixnet_s(pretrained=False, **kwargs) -> EfficientNet:
    """Creates a MixNet Small model. Tensorflow compatible variant
    """
    kwargs.setdefault('bn_eps', BN_EPS_TF_DEFAULT)
    kwargs.setdefault('pad_type', 'same')
    model = _gen_mixnet_s(
        'tf_mixnet_s', channel_multiplier=1.0, pretrained=pretrained, **kwargs)
    return model


@register_model
def tf_mixnet_m(pretrained=False, **kwargs) -> EfficientNet:
    """Creates a MixNet Medium model. Tensorflow compatible variant
    """
    kwargs.setdefault('bn_eps', BN_EPS_TF_DEFAULT)
    kwargs.setdefault('pad_type', 'same')
    model = _gen_mixnet_m(
        'tf_mixnet_m', channel_multiplier=1.0, pretrained=pretrained, **kwargs)
    return model


@register_model
def tf_mixnet_l(pretrained=False, **kwargs) -> EfficientNet:
    """Creates a MixNet Large model. Tensorflow compatible variant
    """
    kwargs.setdefault('bn_eps', BN_EPS_TF_DEFAULT)
    kwargs.setdefault('pad_type', 'same')
    model = _gen_mixnet_m(
        'tf_mixnet_l', channel_multiplier=1.3, pretrained=pretrained, **kwargs)
    return model


@register_model
def tinynet_a(pretrained=False, **kwargs) -> EfficientNet:
    model = _gen_tinynet('tinynet_a', 1.0, 1.2, pretrained=pretrained, **kwargs)
    return model


@register_model
def tinynet_b(pretrained=False, **kwargs) -> EfficientNet:
    model = _gen_tinynet('tinynet_b', 0.75, 1.1, pretrained=pretrained, **kwargs)
    return model


@register_model
def tinynet_c(pretrained=False, **kwargs) -> EfficientNet:
    model = _gen_tinynet('tinynet_c', 0.54, 0.85, pretrained=pretrained, **kwargs)
    return model


@register_model
def tinynet_d(pretrained=False, **kwargs) -> EfficientNet:
    model = _gen_tinynet('tinynet_d', 0.54, 0.695, pretrained=pretrained, **kwargs)
    return model


@register_model
def tinynet_e(pretrained=False, **kwargs) -> EfficientNet:
    model = _gen_tinynet('tinynet_e', 0.51, 0.6, pretrained=pretrained, **kwargs)
    return model


@register_model
<<<<<<< HEAD
def test_efficientnet(pretrained=False, **kwargs) -> EfficientNet:
    model = _gen_test_efficientnet('test_efficientnet', pretrained=pretrained, **kwargs)
    return model


=======
def mobilenet_edgetpu_100(pretrained=False, **kwargs) -> EfficientNet:
    """ MobileNet-EdgeTPU-v1 100. """
    model = _gen_mobilenet_edgetpu('mobilenet_edgetpu_100', pretrained=pretrained, **kwargs)
    return model


@register_model
def mobilenet_edgetpu_v2_xs(pretrained=False, **kwargs) -> EfficientNet:
    """ MobileNet-EdgeTPU-v2 Extra Small. """
    model = _gen_mobilenet_edgetpu('mobilenet_edgetpu_v2_xs', pretrained=pretrained, **kwargs)
    return model


@register_model
def mobilenet_edgetpu_v2_s(pretrained=False, **kwargs) -> EfficientNet:
    """ MobileNet-EdgeTPU-v2 Small. """
    model = _gen_mobilenet_edgetpu('mobilenet_edgetpu_v2_s', pretrained=pretrained, **kwargs)
    return model


@register_model
def mobilenet_edgetpu_v2_m(pretrained=False, **kwargs) -> EfficientNet:
    """ MobileNet-EdgeTPU-v2 Medium. """
    model = _gen_mobilenet_edgetpu('mobilenet_edgetpu_v2_m', pretrained=pretrained, **kwargs)
    return model


@register_model
def mobilenet_edgetpu_v2_l(pretrained=False, **kwargs) -> EfficientNet:
    """ MobileNet-EdgeTPU-v2 Large. """
    model = _gen_mobilenet_edgetpu('mobilenet_edgetpu_v2_l', pretrained=pretrained, **kwargs)
    return model

>>>>>>> a1996ec0

register_model_deprecations(__name__, {
    'tf_efficientnet_b0_ap': 'tf_efficientnet_b0.ap_in1k',
    'tf_efficientnet_b1_ap': 'tf_efficientnet_b1.ap_in1k',
    'tf_efficientnet_b2_ap': 'tf_efficientnet_b2.ap_in1k',
    'tf_efficientnet_b3_ap': 'tf_efficientnet_b3.ap_in1k',
    'tf_efficientnet_b4_ap': 'tf_efficientnet_b4.ap_in1k',
    'tf_efficientnet_b5_ap': 'tf_efficientnet_b5.ap_in1k',
    'tf_efficientnet_b6_ap': 'tf_efficientnet_b6.ap_in1k',
    'tf_efficientnet_b7_ap': 'tf_efficientnet_b7.ap_in1k',
    'tf_efficientnet_b8_ap': 'tf_efficientnet_b8.ap_in1k',
    'tf_efficientnet_b0_ns': 'tf_efficientnet_b0.ns_jft_in1k',
    'tf_efficientnet_b1_ns': 'tf_efficientnet_b1.ns_jft_in1k',
    'tf_efficientnet_b2_ns': 'tf_efficientnet_b2.ns_jft_in1k',
    'tf_efficientnet_b3_ns': 'tf_efficientnet_b3.ns_jft_in1k',
    'tf_efficientnet_b4_ns': 'tf_efficientnet_b4.ns_jft_in1k',
    'tf_efficientnet_b5_ns': 'tf_efficientnet_b5.ns_jft_in1k',
    'tf_efficientnet_b6_ns': 'tf_efficientnet_b6.ns_jft_in1k',
    'tf_efficientnet_b7_ns': 'tf_efficientnet_b7.ns_jft_in1k',
    'tf_efficientnet_l2_ns_475': 'tf_efficientnet_l2.ns_jft_in1k_475',
    'tf_efficientnet_l2_ns': 'tf_efficientnet_l2.ns_jft_in1k',
    'tf_efficientnetv2_s_in21ft1k': 'tf_efficientnetv2_s.in21k_ft_in1k',
    'tf_efficientnetv2_m_in21ft1k': 'tf_efficientnetv2_m.in21k_ft_in1k',
    'tf_efficientnetv2_l_in21ft1k': 'tf_efficientnetv2_l.in21k_ft_in1k',
    'tf_efficientnetv2_xl_in21ft1k': 'tf_efficientnetv2_xl.in21k_ft_in1k',
    'tf_efficientnetv2_s_in21k': 'tf_efficientnetv2_s.in21k',
    'tf_efficientnetv2_m_in21k': 'tf_efficientnetv2_m.in21k',
    'tf_efficientnetv2_l_in21k': 'tf_efficientnetv2_l.in21k',
    'tf_efficientnetv2_xl_in21k': 'tf_efficientnetv2_xl.in21k',
    'efficientnet_b2a': 'efficientnet_b2',
    'efficientnet_b3a': 'efficientnet_b3',
    'mnasnet_a1': 'semnasnet_100',
    'mnasnet_b1': 'mnasnet_100',
})<|MERGE_RESOLUTION|>--- conflicted
+++ resolved
@@ -1086,27 +1086,6 @@
     return model
 
 
-<<<<<<< HEAD
-def _gen_test_efficientnet(
-        variant, channel_multiplier=1.0, depth_multiplier=1.0, pretrained=False, **kwargs):
-    """ Minimal test EfficientNet generator.
-    """
-    arch_def = [
-        ['cn_r1_k3_s1_e1_c16_skip'],
-        ['er_r1_k3_s2_e4_c24'],
-        ['er_r1_k3_s2_e4_c32'],
-        ['ir_r1_k3_s2_e4_c48_se0.25'],
-        ['ir_r1_k3_s2_e4_c64_se0.25'],
-    ]
-    round_chs_fn = partial(round_channels, multiplier=channel_multiplier, round_limit=0.)
-    model_kwargs = dict(
-        block_args=decode_arch_def(arch_def, depth_multiplier),
-        num_features=round_chs_fn(256),
-        stem_size=24,
-        round_chs_fn=round_chs_fn,
-        norm_layer=kwargs.pop('norm_layer', None) or partial(nn.BatchNorm2d, **resolve_bn_args(kwargs)),
-        act_layer=resolve_act_layer(kwargs, 'silu'),
-=======
 def _gen_mobilenet_edgetpu(variant, channel_multiplier=1.0, depth_multiplier=1.0, pretrained=False, **kwargs):
     """
     Based on definitions in: https://github.com/tensorflow/models/tree/d2427a562f401c9af118e47af2f030a0a5599f55/official/projects/edgetpu/vision
@@ -1190,7 +1169,31 @@
         round_chs_fn=partial(round_channels, multiplier=channel_multiplier),
         norm_layer=kwargs.pop('norm_layer', None) or partial(nn.BatchNorm2d, **resolve_bn_args(kwargs)),
         act_layer=act_layer,
->>>>>>> a1996ec0
+        **kwargs,
+    )
+    model = _create_effnet(variant, pretrained, **model_kwargs)
+    return model
+
+
+def _gen_test_efficientnet(
+        variant, channel_multiplier=1.0, depth_multiplier=1.0, pretrained=False, **kwargs):
+    """ Minimal test EfficientNet generator.
+    """
+    arch_def = [
+        ['cn_r1_k3_s1_e1_c16_skip'],
+        ['er_r1_k3_s2_e4_c24'],
+        ['er_r1_k3_s2_e4_c32'],
+        ['ir_r1_k3_s2_e4_c48_se0.25'],
+        ['ir_r1_k3_s2_e4_c64_se0.25'],
+    ]
+    round_chs_fn = partial(round_channels, multiplier=channel_multiplier, round_limit=0.)
+    model_kwargs = dict(
+        block_args=decode_arch_def(arch_def, depth_multiplier),
+        num_features=round_chs_fn(256),
+        stem_size=24,
+        round_chs_fn=round_chs_fn,
+        norm_layer=kwargs.pop('norm_layer', None) or partial(nn.BatchNorm2d, **resolve_bn_args(kwargs)),
+        act_layer=resolve_act_layer(kwargs, 'silu'),
         **kwargs,
     )
     model = _create_effnet(variant, pretrained, **model_kwargs)
@@ -1728,11 +1731,6 @@
         url='https://github.com/huawei-noah/CV-Backbones/releases/download/v1.2.0/tinynet_e.pth',
         hf_hub_id='timm/'),
 
-<<<<<<< HEAD
-    "test_efficientnet.untrained": _cfg(
-        # hf_hub_id='timm/'
-        input_size=(3, 160, 160), pool_size=(5, 5)),
-=======
     'mobilenet_edgetpu_100.untrained': _cfg(
         # hf_hub_id='timm/',
         input_size=(3, 224, 224), crop_pct=0.9),
@@ -1749,7 +1747,10 @@
         #hf_hub_id='timm/',
         input_size=(3, 224, 224), crop_pct=0.9),
 
->>>>>>> a1996ec0
+
+    "test_efficientnet.untrained": _cfg(
+        # hf_hub_id='timm/'
+        input_size=(3, 160, 160), pool_size=(5, 5)),
 })
 
 
@@ -2691,13 +2692,6 @@
 
 
 @register_model
-<<<<<<< HEAD
-def test_efficientnet(pretrained=False, **kwargs) -> EfficientNet:
-    model = _gen_test_efficientnet('test_efficientnet', pretrained=pretrained, **kwargs)
-    return model
-
-
-=======
 def mobilenet_edgetpu_100(pretrained=False, **kwargs) -> EfficientNet:
     """ MobileNet-EdgeTPU-v1 100. """
     model = _gen_mobilenet_edgetpu('mobilenet_edgetpu_100', pretrained=pretrained, **kwargs)
@@ -2731,7 +2725,13 @@
     model = _gen_mobilenet_edgetpu('mobilenet_edgetpu_v2_l', pretrained=pretrained, **kwargs)
     return model
 
->>>>>>> a1996ec0
+
+@register_model
+def test_efficientnet(pretrained=False, **kwargs) -> EfficientNet:
+    model = _gen_test_efficientnet('test_efficientnet', pretrained=pretrained, **kwargs)
+    return model
+
+
 
 register_model_deprecations(__name__, {
     'tf_efficientnet_b0_ap': 'tf_efficientnet_b0.ap_in1k',
