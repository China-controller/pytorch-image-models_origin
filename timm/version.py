<<<<<<< HEAD
__version__ = '0.8.0.dev0'
=======
__version__ = '0.6.8'
>>>>>>> 7430a85d
<|MERGE_RESOLUTION|>--- conflicted
+++ resolved
@@ -1,5 +1 @@
-<<<<<<< HEAD
-__version__ = '0.8.0.dev0'
-=======
-__version__ = '0.6.8'
->>>>>>> 7430a85d
+__version__ = '0.8.1.dev0'